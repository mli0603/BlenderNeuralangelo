--- conflicted
+++ resolved
@@ -1,8 +1,8 @@
 import collections
+import os
+import struct
 import json
 import math
-import os
-import struct
 from typing import Union
 
 import bmesh
@@ -17,7 +17,7 @@
 from bpy.types import (Operator,
                        PropertyGroup,
                        )
-from mathutils import Matrix, Vector
+from mathutils import Matrix
 
 # ------------------------------------------------------------------------
 #    COLMAP code: https://github.com/colmap/colmap/blob/dev/scripts/python/read_write_model.py
@@ -339,7 +339,7 @@
 
     K = Matrix(K)
 
-    cam = bpy.context.scene.objects['Input Camera'].data
+    cam = bpy.context.scene.objects['Camera'].data
 
     if abs(K[0][1]) > 1e-7:
         raise ValueError(f"Skew is not supported by blender and therefore "
@@ -431,7 +431,7 @@
                       millimeters or as FOV in radians.
     """
 
-    cam = bpy.context.scene.objects['Input Camera'].data
+    cam = bpy.context.scene.objects['Camera'].data
 
     if lens_unit is not None:
         cam.lens_unit = lens_unit
@@ -783,29 +783,6 @@
         z_max + z_max_change + 1)
 
 
-def update_depth(self, context):
-    depth_coef = bpy.context.scene.my_tool.imagedepth_slider
-    #    scale_coef = depth_coef+1
-
-    bpy.context.view_layer.update()
-    camera = bpy.context.scene.objects['Camera']
-    plane = bpy.context.scene.objects['Image Plane']
-
-    lens = camera.data.lens
-    scale_coef = (lens + depth_coef * 200) / lens  # not sure the exact scale coefficient
-
-    translation = np.array([0, 0, -depth_coef, 1])
-    world2camera = camera.matrix_world
-    translation = np.dot(world2camera, translation)
-
-    translation_camera = np.array([world2camera[0][3], world2camera[1][3], world2camera[2][3]])
-    translation_camera *= scale_coef
-    translation = Vector(translation[0:3]) - Vector(translation_camera)
-
-    plane.scale = Vector([scale_coef, scale_coef, scale_coef])
-    plane.location = translation
-
-
 def reset_my_slider_to_default():
     bpy.context.scene.my_tool.box_slider[0] = 0
     bpy.context.scene.my_tool.box_slider[1] = 0
@@ -894,15 +871,6 @@
     texture = material.node_tree.nodes.get("Image Texture")
     texture.image_user.frame_offset = idx - 1
     texture.image_user.keyframe_insert(data_path="frame_offset", frame=idx * inter_frames)
-
-
-def select_all_vert(obj_name):
-    if obj_name in bpy.data.objects:
-        obj = bpy.context.scene.objects[obj_name]
-        bpy.context.view_layer.objects.active = obj
-        bpy.ops.object.mode_set(mode='EDIT')
-        bpy.ops.mesh.select_mode(type="VERT")
-        bpy.ops.mesh.select_all(action='SELECT')
 
 
 # ------------------------------------------------------------------------
@@ -944,14 +912,6 @@
         default=False,
         update=switch_viewport_to_solid
     )
-    imagedepth_slider: FloatProperty(
-        name="Image Depth",
-        description="Depth",
-        min=0,
-        max=10,
-        default=0,
-        update=update_depth
-    )
 
 
 # ------------------------------------------------------------------------
@@ -962,12 +922,9 @@
     bl_idname = "addon.load_camera"
 
     def execute(self, context):
-        if 'Input Camera' in bpy.data.cameras:
-            camera = bpy.data.cameras['Input Camera']
-            bpy.data.cameras.remove(camera)
-
-        if 'Image Material' in bpy.data.materials:
-            material = bpy.data.materials['Image Material']
+        for obj in bpy.data.cameras:
+            bpy.data.cameras.remove(obj)
+        for material in bpy.data.materials:  # TODO: let's only remove material for image plane
             bpy.data.materials.remove(material, do_unlink=True)
 
         global colmap_data
@@ -1007,14 +964,14 @@
         image_sequence.source = 'SEQUENCE'
 
         # Camera initialization
-        camera_data = bpy.data.cameras.new(name="Input Camera")
-        camera_object = bpy.data.objects.new(name="Input Camera", object_data=camera_data)
+        camera_data = bpy.data.cameras.new(name="Camera")
+        camera_object = bpy.data.objects.new(name="Camera", object_data=camera_data)
         bpy.context.scene.collection.objects.link(camera_object)
-        bpy.data.objects['Input Camera'].rotation_mode = 'QUATERNION'
+        bpy.data.objects['Camera'].rotation_mode = 'QUATERNION'
 
         set_intrinsics_from_K_matrix(intrinsic_matrix, int(image_width[0]),
                                      int(image_height[0]))  # set intrinsic matrix
-        camera = bpy.context.scene.objects['Input Camera']
+        camera = bpy.context.scene.objects['Camera']
 
         # Image Plane Setting
         generate_camera_plane(camera, int(image_width[0]), int(image_height[0]))  # create plane
@@ -1033,11 +990,7 @@
             set_keyframe_camera(camera, image_quaternion[i_id], image_translation[i_id], frame_id, 1)
             set_keyframe_image(camera, frame_id, 1, plane, image_width[c_id], image_height[c_id], intrinsic_matrix)
 
-        # enable texture mode to visualize images
         enable_texture_mode()
-
-        # keep point cloud highlighted
-        select_all_vert('Point Cloud')
 
         return {'FINISHED'}
 
@@ -1143,7 +1096,10 @@
         for index in select_point_index[0]:
             bpy.data.objects['Point Cloud'].data.vertices[index].hide = False
 
-        select_all_vert('Point Cloud')
+        if 'Point Cloud' in bpy.data.objects:
+            obj = bpy.context.scene.objects['Point Cloud']
+            bpy.context.view_layer.objects.active = obj
+            bpy.ops.object.mode_set(mode='EDIT')
 
         return {'FINISHED'}
 
@@ -1155,15 +1111,13 @@
 
     bl_label = "Create Bounding Sphere"
     bl_idname = "addon.add_bound_sphere"
-
     @classmethod
     def poll(cls, context):
         global select_point_index
         if select_point_index:
             return True
-        else:
+        else :
             return False
-
     def execute(self, context):
         global point_cloud_vertices
         global select_point_index
@@ -1222,7 +1176,10 @@
         sphere_obj = bpy.data.objects.new("Bounding Sphere", sphere_mesh)
         bpy.context.scene.collection.objects.link(sphere_obj)
 
-        select_all_vert('Point Cloud')
+        if 'Point Cloud' in bpy.data.objects:
+            obj = bpy.context.scene.objects['Point Cloud']
+            bpy.context.view_layer.objects.active = obj
+            bpy.ops.object.mode_set(mode='EDIT')
 
         return {'FINISHED'}
 
@@ -1266,27 +1223,17 @@
     bl_idname = "addon.hide_show_cropped"
 
     @classmethod
-<<<<<<< HEAD
-    #    def poll(cls, context):
-    #        return point_cloud_vertices is not None
-=======
->>>>>>> 9d901d1c
+#    def poll(cls, context):
+#        return point_cloud_vertices is not None
     def poll(cls, context):
         global select_point_index
         if select_point_index:
             return True
-        else:
+        else :
             return False
-
     def execute(self, context):
-        if 'Point Cloud' in bpy.data.objects:
-            obj = bpy.context.scene.objects['Point Cloud']
-            bpy.context.view_layer.objects.active = obj
-            if obj.mode == 'EDIT':
-                bpy.ops.object.mode_set(mode='OBJECT')
-            else:
-                bpy.ops.object.mode_set(mode='EDIT')
-            return {'FINISHED'}
+        bpy.ops.object.editmode_toggle()  # TODO: if uncropped, return error.
+        return {'FINISHED'}
 
 
 class ExportSceneParameters(Operator):
@@ -1305,18 +1252,9 @@
             "Sphere Radius": radius
         }
         file_path = bpy.path.abspath(bpy.context.scene.my_tool.colmap_path + 'sphere_data.json')
-        with open(file_path, "w") as outputfile:
+        with open(file_path, "w") as outputfile:  # TODO: permission denied. Write to the path of input dir
             json.dump(sphere_data, outputfile)
         return {'FINISHED'}
-
-    def invoke(self, context, event):
-        wm = context.window_manager
-        return wm.invoke_props_dialog(self)
-
-    def draw(self, context):
-        layout = self.layout
-        file_path = bpy.path.abspath(bpy.context.scene.my_tool.colmap_path + 'sphere_data.json')
-        layout.row().label(text="Parameters exported to " + file_path)
 
 
 class HideShowImagePlane(Operator):
@@ -1339,11 +1277,15 @@
 
     @classmethod
     def poll(cls, context):
-        # do not enable when point cloud is not loaded
-        return 'Point Cloud' in context.scene.collection.objects
+        # do not enable when no point cloud is loaded and camera not created
+        return 'Point Cloud' in context.scene.collection.objects and 'Camera' in context.scene.collection.objects
 
     def execute(self, context):
-        select_all_vert('Point Cloud')
+        # TODO: select all points
+        if 'Point Cloud' in bpy.data.objects:
+            obj = bpy.context.scene.objects['Point Cloud']
+            bpy.context.view_layer.objects.active = obj
+            bpy.ops.object.mode_set(mode='EDIT')
         return {'FINISHED'}
 
 
@@ -1452,7 +1394,6 @@
         row.operator("addon.load_camera")
         row.operator("addon.hide_show_cam_plane")
         box.row().operator("addon.highlight_pointcloud")
-        box.row().prop(mytool, "imagedepth_slider", slider=True, text='Depth of image eplane')
 
 
 # ------------------------------------------------------------------------
@@ -1494,4 +1435,4 @@
 
 
 if __name__ == "__main__":
-    register()
+    register()