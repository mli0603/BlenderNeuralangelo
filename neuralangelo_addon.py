<<<<<<< HEAD
# ------------------------------------------------------------------------
#    COLMAP code: https://github.com/colmap/colmap/blob/dev/scripts/python/read_write_model.py
# ------------------------------------------------------------------------

import collections
import os
import struct
import bpy
import numpy as np

from typing import Union, Tuple, Optional, List
from mathutils import Matrix, Vector, Euler

CameraModel = collections.namedtuple(
    "CameraModel", ["model_id", "model_name", "num_params"])
Camera = collections.namedtuple(
    "Camera", ["id", "model", "width", "height", "params"])
BaseImage = collections.namedtuple(
    "Image", ["id", "qvec", "tvec", "camera_id", "name", "xys", "point3D_ids"])
Point3D = collections.namedtuple(
    "Point3D", ["id", "xyz", "rgb", "error", "image_ids", "point2D_idxs"])


class Image(BaseImage):
    def qvec2rotmat(self):
        return qvec2rotmat(self.qvec)


CAMERA_MODELS = {
    CameraModel(model_id=0, model_name="SIMPLE_PINHOLE", num_params=3),
    CameraModel(model_id=1, model_name="PINHOLE", num_params=4),
    CameraModel(model_id=2, model_name="SIMPLE_RADIAL", num_params=4),
    CameraModel(model_id=3, model_name="RADIAL", num_params=5),
    CameraModel(model_id=4, model_name="OPENCV", num_params=8),
    CameraModel(model_id=5, model_name="OPENCV_FISHEYE", num_params=8),
    CameraModel(model_id=6, model_name="FULL_OPENCV", num_params=12),
    CameraModel(model_id=7, model_name="FOV", num_params=5),
    CameraModel(model_id=8, model_name="SIMPLE_RADIAL_FISHEYE", num_params=4),
    CameraModel(model_id=9, model_name="RADIAL_FISHEYE", num_params=5),
    CameraModel(model_id=10, model_name="THIN_PRISM_FISHEYE", num_params=12)
}
CAMERA_MODEL_IDS = dict([(camera_model.model_id, camera_model)
                         for camera_model in CAMERA_MODELS])
CAMERA_MODEL_NAMES = dict([(camera_model.model_name, camera_model)
                           for camera_model in CAMERA_MODELS])


def read_next_bytes(fid, num_bytes, format_char_sequence, endian_character="<"):
    """Read and unpack the next bytes from a binary file.
    :param fid:
    :param num_bytes: Sum of combination of {2, 4, 8}, e.g. 2, 6, 16, 30, etc.
    :param format_char_sequence: List of {c, e, f, d, h, H, i, I, l, L, q, Q}.
    :param endian_character: Any of {@, =, <, >, !}
    :return: Tuple of read and unpacked values.
    """
    data = fid.read(num_bytes)
    return struct.unpack(endian_character + format_char_sequence, data)


def read_cameras_text(path):
    """
    see: src/base/reconstruction.cc
        void Reconstruction::WriteCamerasText(const std::string& path)
        void Reconstruction::ReadCamerasText(const std::string& path)
    """
    cameras = {}
    with open(path, "r") as fid:
        while True:
            line = fid.readline()
            if not line:
                break
            line = line.strip()
            if len(line) > 0 and line[0] != "#":
                elems = line.split()
                camera_id = int(elems[0])
                model = elems[1]
                width = int(elems[2])
                height = int(elems[3])
                params = np.array(tuple(map(float, elems[4:])))
                cameras[camera_id] = Camera(id=camera_id, model=model,
                                            width=width, height=height,
                                            params=params)
    return cameras


def read_cameras_binary(path_to_model_file):
    """
    see: src/base/reconstruction.cc
        void Reconstruction::WriteCamerasBinary(const std::string& path)
        void Reconstruction::ReadCamerasBinary(const std::string& path)
    """
    cameras = {}
    with open(path_to_model_file, "rb") as fid:
        num_cameras = read_next_bytes(fid, 8, "Q")[0]
        for _ in range(num_cameras):
            camera_properties = read_next_bytes(
                fid, num_bytes=24, format_char_sequence="iiQQ")
            camera_id = camera_properties[0]
            model_id = camera_properties[1]
            model_name = CAMERA_MODEL_IDS[camera_properties[1]].model_name
            width = camera_properties[2]
            height = camera_properties[3]
            num_params = CAMERA_MODEL_IDS[model_id].num_params
            params = read_next_bytes(fid, num_bytes=8 * num_params,
                                     format_char_sequence="d" * num_params)
            cameras[camera_id] = Camera(id=camera_id,
                                        model=model_name,
                                        width=width,
                                        height=height,
                                        params=np.array(params))
        assert len(cameras) == num_cameras
    return cameras


def read_images_text(path):
    """
    see: src/base/reconstruction.cc
        void Reconstruction::ReadImagesText(const std::string& path)
        void Reconstruction::WriteImagesText(const std::string& path)
    """
    images = {}
    with open(path, "r") as fid:
        while True:
            line = fid.readline()
            if not line:
                break
            line = line.strip()
            if len(line) > 0 and line[0] != "#":
                elems = line.split()
                image_id = int(elems[0])
                qvec = np.array(tuple(map(float, elems[1:5])))
                tvec = np.array(tuple(map(float, elems[5:8])))
                camera_id = int(elems[8])
                image_name = elems[9]
                elems = fid.readline().split()
                xys = np.column_stack([tuple(map(float, elems[0::3])),
                                       tuple(map(float, elems[1::3]))])
                point3D_ids = np.array(tuple(map(int, elems[2::3])))
                images[image_id] = Image(
                    id=image_id, qvec=qvec, tvec=tvec,
                    camera_id=camera_id, name=image_name,
                    xys=xys, point3D_ids=point3D_ids)
    return images


def read_images_binary(path_to_model_file):
    """
    see: src/base/reconstruction.cc
        void Reconstruction::ReadImagesBinary(const std::string& path)
        void Reconstruction::WriteImagesBinary(const std::string& path)
    """
    images = {}
    with open(path_to_model_file, "rb") as fid:
        num_reg_images = read_next_bytes(fid, 8, "Q")[0]
        for _ in range(num_reg_images):
            binary_image_properties = read_next_bytes(
                fid, num_bytes=64, format_char_sequence="idddddddi")
            image_id = binary_image_properties[0]
            qvec = np.array(binary_image_properties[1:5])
            tvec = np.array(binary_image_properties[5:8])
            camera_id = binary_image_properties[8]
            image_name = ""
            current_char = read_next_bytes(fid, 1, "c")[0]
            while current_char != b"\x00":  # look for the ASCII 0 entry
                image_name += current_char.decode("utf-8")
                current_char = read_next_bytes(fid, 1, "c")[0]
            num_points2D = read_next_bytes(fid, num_bytes=8,
                                           format_char_sequence="Q")[0]
            x_y_id_s = read_next_bytes(fid, num_bytes=24 * num_points2D,
                                       format_char_sequence="ddq" * num_points2D)
            xys = np.column_stack([tuple(map(float, x_y_id_s[0::3])),
                                   tuple(map(float, x_y_id_s[1::3]))])
            point3D_ids = np.array(tuple(map(int, x_y_id_s[2::3])))
            images[image_id] = Image(
                id=image_id, qvec=qvec, tvec=tvec,
                camera_id=camera_id, name=image_name,
                xys=xys, point3D_ids=point3D_ids)
    return images


def read_points3D_text(path):
    """
    see: src/base/reconstruction.cc
        void Reconstruction::ReadPoints3DText(const std::string& path)
        void Reconstruction::WritePoints3DText(const std::string& path)
    """
    points3D = {}
    with open(path, "r") as fid:
        while True:
            line = fid.readline()
            if not line:
                break
            line = line.strip()
            if len(line) > 0 and line[0] != "#":
                elems = line.split()
                point3D_id = int(elems[0])
                xyz = np.array(tuple(map(float, elems[1:4])))
                rgb = np.array(tuple(map(int, elems[4:7])))
                error = float(elems[7])
                image_ids = np.array(tuple(map(int, elems[8::2])))
                point2D_idxs = np.array(tuple(map(int, elems[9::2])))
                points3D[point3D_id] = Point3D(id=point3D_id, xyz=xyz, rgb=rgb,
                                               error=error, image_ids=image_ids,
                                               point2D_idxs=point2D_idxs)
    return points3D


def read_points3D_binary(path_to_model_file):
    """
    see: src/base/reconstruction.cc
        void Reconstruction::ReadPoints3DBinary(const std::string& path)
        void Reconstruction::WritePoints3DBinary(const std::string& path)
    """
    points3D = {}
    with open(path_to_model_file, "rb") as fid:
        num_points = read_next_bytes(fid, 8, "Q")[0]
        for _ in range(num_points):
            binary_point_line_properties = read_next_bytes(
                fid, num_bytes=43, format_char_sequence="QdddBBBd")
            point3D_id = binary_point_line_properties[0]
            xyz = np.array(binary_point_line_properties[1:4])
            rgb = np.array(binary_point_line_properties[4:7])
            error = np.array(binary_point_line_properties[7])
            track_length = read_next_bytes(
                fid, num_bytes=8, format_char_sequence="Q")[0]
            track_elems = read_next_bytes(
                fid, num_bytes=8 * track_length,
                format_char_sequence="ii" * track_length)
            image_ids = np.array(tuple(map(int, track_elems[0::2])))
            point2D_idxs = np.array(tuple(map(int, track_elems[1::2])))
            points3D[point3D_id] = Point3D(
                id=point3D_id, xyz=xyz, rgb=rgb,
                error=error, image_ids=image_ids,
                point2D_idxs=point2D_idxs)
    return points3D


def detect_model_format(path, ext):
    if os.path.isfile(os.path.join(path, "cameras" + ext)) and \
            os.path.isfile(os.path.join(path, "images" + ext)) and \
            os.path.isfile(os.path.join(path, "points3D" + ext)):
        print("Detected model format: '" + ext + "'")
        return True

    return False


def read_model(path, ext=""):
    # try to detect the extension automatically
    if ext == "":
        if detect_model_format(path, ".bin"):
            ext = ".bin"
        elif detect_model_format(path, ".txt"):
            ext = ".txt"
        else:
            print("Provide model format: '.bin' or '.txt'")
            return

    if ext == ".txt":
        cameras = read_cameras_text(os.path.join(path, "cameras" + ext))
        images = read_images_text(os.path.join(path, "images" + ext))
        points3D = read_points3D_text(os.path.join(path, "points3D") + ext)
    else:
        cameras = read_cameras_binary(os.path.join(path, "cameras" + ext))
        images = read_images_binary(os.path.join(path, "images" + ext))
        points3D = read_points3D_binary(os.path.join(path, "points3D") + ext)
    return cameras, images, points3D


def qvec2rotmat(qvec):
    return np.array([
        [1 - 2 * qvec[2] ** 2 - 2 * qvec[3] ** 2,
         2 * qvec[1] * qvec[2] - 2 * qvec[0] * qvec[3],
         2 * qvec[3] * qvec[1] + 2 * qvec[0] * qvec[2]],
        [2 * qvec[1] * qvec[2] + 2 * qvec[0] * qvec[3],
         1 - 2 * qvec[1] ** 2 - 2 * qvec[3] ** 2,
         2 * qvec[2] * qvec[3] - 2 * qvec[0] * qvec[1]],
        [2 * qvec[3] * qvec[1] - 2 * qvec[0] * qvec[2],
         2 * qvec[2] * qvec[3] + 2 * qvec[0] * qvec[1],
         1 - 2 * qvec[1] ** 2 - 2 * qvec[2] ** 2]])


def rotmat2qvec(R):
    Rxx, Ryx, Rzx, Rxy, Ryy, Rzy, Rxz, Ryz, Rzz = R.flat
    K = np.array([
        [Rxx - Ryy - Rzz, 0, 0, 0],
        [Ryx + Rxy, Ryy - Rxx - Rzz, 0, 0],
        [Rzx + Rxz, Rzy + Ryz, Rzz - Rxx - Ryy, 0],
        [Ryz - Rzy, Rzx - Rxz, Rxy - Ryx, Rxx + Ryy + Rzz]]) / 3.0
    eigvals, eigvecs = np.linalg.eigh(K)
    qvec = eigvecs[[3, 0, 1, 2], np.argmax(eigvals)]
    if qvec[0] < 0:
        qvec *= -1
    return qvec


def invert_tvec(tvec, qvec):
    R = qvec2rotmat(qvec)
    R = R.T
    tvec = -np.dot(R, tvec)
    tvec_invert = np.array([tvec[0], tvec[1], tvec[2]])
    return tvec_invert


# ------------------------------------------------------------------------
#    Borrowed from BlenderProc:
#    https://github.com/DLR-RM/BlenderProc
# ------------------------------------------------------------------------
def set_intrinsics_from_K_matrix(K: Union[np.ndarray, Matrix], image_width: int, image_height: int,
                                 clip_start: float = None, clip_end: float = None):
    """ Set the camera intrinsics via a K matrix.
    The K matrix should have the format:
        [[fx, 0, cx],
         [0, fy, cy],
         [0, 0,  1]]
    This method is based on https://blender.stackexchange.com/a/120063.
    :param K: The 3x3 K matrix.
    :param image_width: The image width in pixels.
    :param image_height: The image height in pixels.
    :param clip_start: Clipping start.
    :param clip_end: Clipping end.
    """

    K = Matrix(K)

    cam = bpy.context.scene.objects['Camera'].data

    if abs(K[0][1]) > 1e-7:
        raise ValueError(f"Skew is not supported by blender and therefore "
                         f"not by BlenderProc, set this to zero: {K[0][1]} and recalibrate")

    fx, fy = K[0][0], K[1][1]
    cx, cy = K[0][2], K[1][2]

    # If fx!=fy change pixel aspect ratio
    pixel_aspect_x = pixel_aspect_y = 1
    if fx > fy:
        pixel_aspect_y = fx / fy
    elif fx < fy:
        pixel_aspect_x = fy / fx

    # Compute sensor size in mm and view in px
    pixel_aspect_ratio = pixel_aspect_y / pixel_aspect_x
    view_fac_in_px = get_view_fac_in_px(cam, pixel_aspect_x, pixel_aspect_y, image_width, image_height)
    sensor_size_in_mm = get_sensor_size(cam)

    # Convert focal length in px to focal length in mm
    f_in_mm = fx * sensor_size_in_mm / view_fac_in_px

    # Convert principal point in px to blenders internal format
    shift_x = (cx - (image_width - 1) / 2) / -view_fac_in_px
    shift_y = (cy - (image_height - 1) / 2) / view_fac_in_px * pixel_aspect_ratio

    # Finally set all intrinsics
    set_intrinsics_from_blender_params(f_in_mm, image_width, image_height, clip_start, clip_end, pixel_aspect_x,
                                       pixel_aspect_y, shift_x, shift_y, "MILLIMETERS")


def get_sensor_size(cam: bpy.types.Camera) -> float:
    """ Returns the sensor size in millimeters based on the configured sensor_fit.
    :param cam: The camera object.
    :return: The sensor size in millimeters.
    """
    if cam.sensor_fit == 'VERTICAL':
        sensor_size_in_mm = cam.sensor_height
    else:
        sensor_size_in_mm = cam.sensor_width
    return sensor_size_in_mm


def get_view_fac_in_px(cam: bpy.types.Camera, pixel_aspect_x: float, pixel_aspect_y: float,
                       resolution_x_in_px: int, resolution_y_in_px: int) -> int:
    """ Returns the camera view in pixels.
    :param cam: The camera object.
    :param pixel_aspect_x: The pixel aspect ratio along x.
    :param pixel_aspect_y: The pixel aspect ratio along y.
    :param resolution_x_in_px: The image width in pixels.
    :param resolution_y_in_px: The image height in pixels.
    :return: The camera view in pixels.
    """
    # Determine the sensor fit mode to use
    if cam.sensor_fit == 'AUTO':
        if pixel_aspect_x * resolution_x_in_px >= pixel_aspect_y * resolution_y_in_px:
            sensor_fit = 'HORIZONTAL'
        else:
            sensor_fit = 'VERTICAL'
    else:
        sensor_fit = cam.sensor_fit

    # Based on the sensor fit mode, determine the view in pixels
    pixel_aspect_ratio = pixel_aspect_y / pixel_aspect_x
    if sensor_fit == 'HORIZONTAL':
        view_fac_in_px = resolution_x_in_px
    else:
        view_fac_in_px = pixel_aspect_ratio * resolution_y_in_px

    return view_fac_in_px


def set_intrinsics_from_blender_params(lens: float = None, image_width: int = None, image_height: int = None,
                                       clip_start: float = None, clip_end: float = None,
                                       pixel_aspect_x: float = None, pixel_aspect_y: float = None, shift_x: int = None,
                                       shift_y: int = None, lens_unit: str = None):
    """ Sets the camera intrinsics using blenders represenation.
    :param lens: Either the focal length in millimeters or the FOV in radians, depending on the given lens_unit.
    :param image_width: The image width in pixels.
    :param image_height: The image height in pixels.
    :param clip_start: Clipping start.
    :param clip_end: Clipping end.
    :param pixel_aspect_x: The pixel aspect ratio along x.
    :param pixel_aspect_y: The pixel aspect ratio along y.
    :param shift_x: The shift in x direction.
    :param shift_y: The shift in y direction.
    :param lens_unit: Either FOV or MILLIMETERS depending on whether the lens is defined as focal length in
                      millimeters or as FOV in radians.
    """

    cam = bpy.context.scene.objects['Camera'].data

    if lens_unit is not None:
        cam.lens_unit = lens_unit

    if lens is not None:
        # Set focal length
        if cam.lens_unit == 'MILLIMETERS':
            if lens < 1:
                raise Exception("The focal length is smaller than 1mm which is not allowed in blender: " + str(lens))
            cam.lens = lens
        elif cam.lens_unit == "FOV":
            cam.angle = lens
        else:
            raise Exception("No such lens unit: " + lens_unit)

    # Set resolution
    if image_width is not None:
        bpy.context.scene.render.resolution_x = image_width
    if image_height is not None:
        bpy.context.scene.render.resolution_y = image_height

    # Set clipping
    if clip_start is not None:
        cam.clip_start = clip_start
    if clip_end is not None:
        cam.clip_end = clip_end

    # Set aspect ratio
    if pixel_aspect_x is not None:
        bpy.context.scene.render.pixel_aspect_x = pixel_aspect_x
    if pixel_aspect_y is not None:
        bpy.context.scene.render.pixel_aspect_y = pixel_aspect_y

    # Set shift
    if shift_x is not None:
        cam.shift_x = shift_x
    if shift_y is not None:
        cam.shift_y = shift_y


# ------------------------------------------------------------------------
#    AddOn code:
#    useful tutorial: https://blender.stackexchange.com/questions/57306/how-to-create-a-custom-ui
# ------------------------------------------------------------------------

# bl_info
bl_info = {
    "name": "BlenderNeuralangelo",
    "version": (1, 0),
    "blender": (3, 3, 1),
    "location": "PROPERTIES",
    "warning": "",  # used for warning icon and text in addons panel
    "support": "COMMUNITY",
    "category": "Interface"
}

from bpy.props import (StringProperty,
                       BoolProperty,
                       FloatProperty,
                       FloatVectorProperty,
                       PointerProperty,
                       )
from bpy.types import (Operator,
                       PropertyGroup,
                       )

# global variables for easier access
colmap_data = {}
old_box_offset = [0, 0, 0, 0, 0, 0]
view_port = None
point_cloud_vertices = []
select_point_index = []


# ------------------------------------------------------------------------
#    Utility scripts
# ------------------------------------------------------------------------

def display_pointcloud(points3D):
    '''
    load and display point cloud
    borrowed from https://github.com/TombstoneTumbleweedArt/import-ply-as-verts
    '''

    xyzs = np.stack([point.xyz for point in points3D.values()])
    rgbs = np.stack([point.rgb for point in points3D.values()])  # / 255.0

    # Copy the positions
    ply_name = 'point cloud'
    mesh = bpy.data.meshes.new(name=ply_name)
    mesh.vertices.add(xyzs.shape[0])
    mesh.vertices.foreach_set("co", [a for v in xyzs for a in v])

    # Create our new object here
    for ob in bpy.context.selected_objects:
        ob.select_set(False)
    obj = bpy.data.objects.new(ply_name, mesh)
    bpy.context.collection.objects.link(obj)
    bpy.context.view_layer.objects.active = obj
    obj.select_set(True)

    mesh.update()
    mesh.validate()


def generate_camera_plane(qvec, tvec, camera, image_width, image_height):
    if 'camera plane' in bpy.data.objects:
        obj = bpy.context.scene.objects['camera plane']
        bpy.data.meshes.remove(obj.data, do_unlink=True)

    qvec[0:3] *= -1
    camera.location = tvec
    camera.rotation_quaternion = np.roll(qvec, 1)

    bpy.context.view_layer.update()

    world2camera = camera.matrix_world
    camera_vert_origin = camera.data.view_frame()

    trans_ratio = image_width / image_height
    for vert in camera_vert_origin:
        vert[0] *= trans_ratio

    verts = camera_vert_origin

    faces = [[0, 1, 2, 3]]
    msh = bpy.data.meshes.new("camera plane")
    msh.from_pydata(verts, [], faces)
    obj = bpy.data.objects.new("camera plane", msh)
    bpy.context.scene.collection.objects.link(obj)

    plane = bpy.context.scene.objects['camera plane']

    if 'Image Material' not in bpy.data.materials:
        material = bpy.data.materials.new(name="Image Material")
    else:
        material = bpy.data.materials["Image Material"]

    if len(plane.material_slots) == 0:
        plane.data.materials.append(material)

    material = plane.active_material
    material.use_nodes = True

    image_texture = material.node_tree.nodes.new(type='ShaderNodeTexImage')
    principled_bsdf = material.node_tree.nodes.get('Principled BSDF')
    material.node_tree.links.new(image_texture.outputs['Color'], principled_bsdf.inputs['Base Color'])

    plane = bpy.context.scene.objects['camera plane']
    bpy.context.view_layer.objects.active = plane
    bpy.ops.object.mode_set(mode='EDIT')
    bpy.ops.mesh.select_all(action='SELECT')
    bpy.ops.uv.unwrap(method='ANGLE_BASED', margin=0)
    bpy.ops.object.mode_set(mode='OBJECT')


def generate_cropping_planes():
    global point_cloud_vertices

    max_coordinate = np.max(point_cloud_vertices, axis=0)
    min_coordinate = np.min(point_cloud_vertices, axis=0)

    x_min = min_coordinate[0]
    x_max = max_coordinate[0]
    y_min = min_coordinate[1]
    y_max = max_coordinate[1]
    z_min = min_coordinate[2]
    z_max = max_coordinate[2]

    verts = [[x_max, y_max, z_min],
             [x_max, y_min, z_min],
             [x_min, y_min, z_min],
             [x_min, y_max, z_min],
             [x_max, y_max, z_max],
             [x_max, y_min, z_max],
             [x_min, y_min, z_max],
             [x_min, y_max, z_max]]

    faces = [[0, 1, 5, 4],
             [3, 2, 6, 7],
             [0, 3, 7, 4],
             [1, 2, 6, 5],
             [0, 1, 2, 3],
             [4, 5, 6, 7]]

    msh = bpy.data.meshes.new("cropping plane")
    msh.from_pydata(verts, [], faces)
    obj = bpy.data.objects.new("cropping plane", msh)
    bpy.context.scene.collection.objects.link(obj)

    return


def update_cropping_plane(scene):
    global old_box_offset
    global point_cloud_vertices

    max_coordinate = np.max(point_cloud_vertices, axis=0)
    min_coordinate = np.min(point_cloud_vertices, axis=0)

    x_min = min_coordinate[0]
    x_max = max_coordinate[0]
    y_min = min_coordinate[1]
    y_max = max_coordinate[1]
    z_min = min_coordinate[2]
    z_max = max_coordinate[2]

    slider = bpy.context.scene.my_tool.box_slider
    crop_plane = bpy.data.objects['cropping plane']

    x_min_change = -slider[0]
    x_max_change = -slider[1]
    y_min_change = -slider[2]
    y_max_change = -slider[3]
    z_min_change = -slider[4]
    z_max_change = -slider[5]

    if x_min_change != old_box_offset[0] and x_max + x_max_change < x_min - x_min_change:
        x_min_change = x_min - (x_max + x_max_change)
        slider[0] = old_box_offset[0]
    elif x_max_change != old_box_offset[1] and x_max + x_max_change < x_min - x_min_change:
        x_max_change = x_min - x_min_change - x_max
        slider[1] = old_box_offset[1]
    elif y_min_change != old_box_offset[2] and y_max + y_max_change < y_min - y_min_change:
        y_min_change = y_min - (y_max + y_max_change)
        slider[2] = old_box_offset[2]
    elif y_max_change != old_box_offset[3] and y_max + y_max_change < y_min - y_min_change:
        y_max_change = y_min - y_min_change - y_max
        slider[3] = old_box_offset[3]
    elif z_min_change != old_box_offset[4] and z_max + z_max_change < z_min - z_min_change:
        z_min_change = z_min - (z_max + z_max_change)
        slider[4] = old_box_offset[4]
    elif z_max_change != old_box_offset[5] and z_max + z_max_change < z_min - z_min_change:
        z_max_change = z_min - z_min_change - z_max
        slider[5] = old_box_offset[5]

    old_box_offset = [n for n in slider]

    crop_plane.data.vertices[0].co.x = x_max + x_max_change
    crop_plane.data.vertices[0].co.y = y_max + y_max_change
    crop_plane.data.vertices[0].co.z = z_min - z_min_change

    crop_plane.data.vertices[1].co.x = x_max + x_max_change
    crop_plane.data.vertices[1].co.y = y_min - y_min_change
    crop_plane.data.vertices[1].co.z = z_min - z_min_change

    crop_plane.data.vertices[2].co.x = x_min - x_min_change
    crop_plane.data.vertices[2].co.y = y_min - y_min_change
    crop_plane.data.vertices[2].co.z = z_min - z_min_change

    crop_plane.data.vertices[3].co.x = x_min - x_min_change
    crop_plane.data.vertices[3].co.y = y_max + y_max_change
    crop_plane.data.vertices[3].co.z = z_min - z_min_change

    crop_plane.data.vertices[4].co.x = x_max + x_max_change
    crop_plane.data.vertices[4].co.y = y_max + y_max_change
    crop_plane.data.vertices[4].co.z = z_max + z_max_change

    crop_plane.data.vertices[5].co.x = x_max + x_max_change
    crop_plane.data.vertices[5].co.y = y_min - y_min_change
    crop_plane.data.vertices[5].co.z = z_max + z_max_change

    crop_plane.data.vertices[6].co.x = x_min - x_min_change
    crop_plane.data.vertices[6].co.y = y_min - y_min_change
    crop_plane.data.vertices[6].co.z = z_max + z_max_change

    crop_plane.data.vertices[7].co.x = x_min - x_min_change
    crop_plane.data.vertices[7].co.y = y_max + y_max_change
    crop_plane.data.vertices[7].co.z = z_max + z_max_change


def reset_my_slider_to_default():
    bpy.context.scene.my_tool.box_slider[0] = 0
    bpy.context.scene.my_tool.box_slider[1] = 0
    bpy.context.scene.my_tool.box_slider[2] = 0
    bpy.context.scene.my_tool.box_slider[3] = 0
    bpy.context.scene.my_tool.box_slider[4] = 0
    bpy.context.scene.my_tool.box_slider[5] = 0


def delete_bounding_sphere():
    if 'Bounding Sphere' in bpy.data.objects:
        obj = bpy.context.scene.objects['Bounding Sphere']
        bpy.data.meshes.remove(obj.data, do_unlink=True)


# TODO: can this be cleaned up??
# TODO: when loading, not set to solid mode??
def switch_viewport_to_solid(self, context):
    toggle = context.scene.my_tool.transparency_toggle
    #    view_port.shading.type='SOLID'
    #    view_port.shading.show_xray=toggle
    for area in bpy.context.screen.areas:
        if area.type == 'VIEW_3D':
            for space in area.spaces:
                if space.type == 'VIEW_3D':
                    space.shading.type = 'SOLID'
                    space.shading.show_xray = toggle


def update_transparency(self, context):
    for area in bpy.context.screen.areas:
        if area.type == 'VIEW_3D':
            for space in area.spaces:
                if space.type == 'VIEW_3D':
                    alpha = context.scene.my_tool.transparency_slider
                    space.shading.xray_alpha = alpha


def set_keyframe(camera, qvec, tvec, idx, inter_frames, plane, image_width, image_height):
    # Set rotation and translation of Camera in each frame
    qvec[0:3] *= -1
    camera.location = tvec
    camera.rotation_quaternion = np.roll(qvec, 1)

    camera.keyframe_insert(data_path='location', frame=idx * inter_frames)
    camera.keyframe_insert(data_path='rotation_quaternion', frame=idx * inter_frames)

    # Set vertices of Camera plane in eahc frame
    bpy.context.view_layer.update()

    world2camera = camera.matrix_world
    camera_vert_origin = camera.data.view_frame()

    trans_ratio = image_width / image_height

    for vert in camera_vert_origin:
        vert[1] /= trans_ratio  # BIG PLANE
        # vert[0] *= trans_ratio   #SMALL PLANE

    camera_verts = [world2camera @ v for v in camera_vert_origin]
    plane_verts = plane.data.vertices

    for i in range(4):
        plane_verts[i].co = camera_verts[i]
        plane_verts[i].keyframe_insert(data_path='co', frame=idx * inter_frames)

    # Set image texture of Camera plane in eahc frame
    material = plane.material_slots[0].material
    texture = material.node_tree.nodes.get("Image Texture")
    texture.image_user.frame_offset = idx - 1
    texture.image_user.keyframe_insert(data_path="frame_offset", frame=idx * inter_frames)


# ------------------------------------------------------------------------
#    Scene Properties
# ------------------------------------------------------------------------

class MyProperties(PropertyGroup):
    '''
    slider bar, path, and everything else ....
    '''
    colmap_path: StringProperty(
        name="Directory",
        description="Choose a directory:",
        default="",
        maxlen=1024,
        subtype='DIR_PATH'
    )
    box_slider: FloatVectorProperty(
        name="Plane offset",
        subtype='TRANSLATION',
        description="X_min, X_max ,Y_min ,Y_max ,Z_min ,Z_max",
        size=6,
        min=0,
        max=20,
        default=(0, 0, 0, 0, 0, 0),
    )
    transparency_slider: FloatProperty(
        name="Transparency",
        description="Transparency",
        min=0,
        max=1,
        default=0.1,
        update=update_transparency
    )
    transparency_toggle: BoolProperty(
        name="",
        description="Toggle transparency",
        default=True,
        update=switch_viewport_to_solid
    )


# ------------------------------------------------------------------------
#    Operators, i.e, buttons + callback
# ------------------------------------------------------------------------
class LoadCamera(Operator):
    bl_label = "Load Poses and Images"
    bl_idname = "addon.load_camera"

    def execute(self, context):
        for obj in bpy.data.cameras:
            bpy.data.cameras.remove(obj)
        for material in bpy.data.materials:
            bpy.data.materials.remove(material, do_unlink=True)
        #        for image in bpy.data.images:
        #            bpy.data.images.remove(image, do_unlink=True)

        global colmap_data

        # Load Data

        # Load colmap data
        intrinsic_param = np.array([camera.params for camera in colmap_data['cameras'].values()])
        intrinsic_matrix = [[intrinsic_param[0][0], 0, intrinsic_param[0][2]],
                            [0, intrinsic_param[0][1], intrinsic_param[0][3]],
                            [0, 0, 1]]

        image_width = np.array([camera.width for camera in colmap_data['cameras'].values()])
        image_height = np.array([camera.height for camera in colmap_data['cameras'].values()])
        image_quaternion = np.stack([img.qvec for img in colmap_data['images'].values()])
        image_translation = np.stack([img.tvec for img in colmap_data['images'].values()])
        image_id = np.stack([img.name for img in colmap_data['images'].values()])

        # Load image file
        image_id_int = np.char.replace(image_id, '.jpg', '').astype(int)
        sort_image_id = np.argsort(image_id_int)

        image_folder_path = bpy.path.abspath(bpy.context.scene.my_tool.colmap_path + 'images/')

        file_name = []
        for image in os.listdir(image_folder_path):
            file_name.append({'name': image})

        bpy.ops.image.open(filepath=image_folder_path,
                           directory=image_folder_path,
                           files=file_name,
                           relative_path=True, show_multiview=False)

        image_sequence = bpy.data.images[-1]
        image_sequence.source = 'SEQUENCE'

        # Camera initialization

        camera_data = bpy.data.cameras.new(name="Camera")
        camera_object = bpy.data.objects.new(name="Camera", object_data=camera_data)
        bpy.context.scene.collection.objects.link(camera_object)
        bpy.data.objects['Camera'].rotation_mode = 'QUATERNION'

        set_intrinsics_from_K_matrix(intrinsic_matrix, int(image_width[0]),
                                     int(image_height[0]))  # set intrinsic matrix
        camera = bpy.context.scene.objects['Camera']

        # Camera Plane Setting
        generate_camera_plane(image_quaternion[0], invert_tvec(image_translation[0], image_quaternion[0]), camera,
                              int(image_width[0]), int(image_height[0]))  # create plane
        plane = bpy.context.scene.objects['camera plane']

        plane.material_slots[0].material.node_tree.nodes.get("Image Texture").image = image_sequence
        bpy.data.materials["Image Material"].node_tree.nodes["Image Texture"].image_user.use_cyclic = True
        bpy.data.materials["Image Material"].node_tree.nodes["Image Texture"].image_user.use_auto_refresh = True
        bpy.data.materials["Image Material"].node_tree.nodes["Image Texture"].image_user.frame_duration = 1
        bpy.data.materials["Image Material"].node_tree.nodes["Image Texture"].image_user.frame_start = 0
        bpy.data.materials["Image Material"].node_tree.nodes["Image Texture"].image_user.frame_offset = 0

        # Setting Camera & Camera Plane frame data
        idx = 1
        for i in sort_image_id:
            set_keyframe(camera, image_quaternion[i],
                         invert_tvec(image_translation[i], image_quaternion[i]),
                         idx, 1, plane, int(image_width[0]), int(image_height[0]))
            idx += 1

        # Display image texture
        plane = bpy.context.scene.objects['camera plane']
        bpy.context.view_layer.objects.active = plane
        bpy.ops.object.mode_set(mode='EDIT')
        bpy.ops.mesh.select_all(action='SELECT')
        bpy.ops.uv.unwrap(method='ANGLE_BASED', margin=0)
        bpy.ops.object.mode_set(mode='OBJECT')
        for area in bpy.context.screen.areas:
            if area.type == 'VIEW_3D':
                for space in area.spaces:
                    if space.type == 'VIEW_3D':
                        space.shading.color_type = 'TEXTURE'

        return {'FINISHED'}


class LoadCOLMAP(Operator):
    '''
    Load colmap data given file directory, setting up bounding box, set camera parameters and load images
    '''
    bl_label = "Load COLMAP Data"
    bl_idname = "addon.load_colmap"

    def execute(self, context):
        scene = context.scene
        mytool = scene.my_tool

        # remove all objects
        for mesh in bpy.data.meshes:
            bpy.data.meshes.remove(mesh, do_unlink=True)
        for camera in bpy.data.cameras:
            bpy.data.cameras.remove(camera)
        for light in bpy.data.lights:
            bpy.data.lights.remove(light)
        for material in bpy.data.materials:
            bpy.data.materials.remove(material, do_unlink=True)
        for image in bpy.data.images:
            bpy.data.images.remove(image, do_unlink=True)
        # load data
        cameras, images, points3D = read_model(bpy.path.abspath(mytool.colmap_path + 'sparse/'), ext='.bin')
        display_pointcloud(points3D)

        global colmap_data
        global point_cloud_vertices

        colmap_data['cameras'] = cameras
        colmap_data['images'] = images
        colmap_data['points3D'] = points3D

        point_cloud_vertices = np.stack([point.xyz for point in points3D.values()])

        # generate bounding boxes for cropping
        generate_cropping_planes()
        reset_my_slider_to_default()
        update_cropping_plane(bpy.context.scene)
        print("TODO: set camera intrinsics")

        print("TODO: set camera poses")

        print("TODO: load images")

        return {'FINISHED'}


class Crop(Operator):
    '''
    crop points outside the bounding box
    note: if you want to see the result of point cropping, please follow the steps:
            1.click "crop points" button
            2.enter the edit mode
            3.hide the cropping plane
    '''

    bl_label = "Crop Pointcloud"
    bl_idname = "addon.crop"

    def execute(self, context):
        if bpy.context.active_object.mode == 'EDIT':
            bpy.ops.object.editmode_toggle()
        delete_bounding_sphere()

        global point_cloud_vertices
        global select_point_index

        box_verts = np.array([v.co for v in bpy.data.objects['cropping plane'].data.vertices])

        max_coordinate = np.max(box_verts, axis=0)
        min_coordinate = np.min(box_verts, axis=0)

        x_min = min_coordinate[0]
        x_max = max_coordinate[0]
        y_min = min_coordinate[1]
        y_max = max_coordinate[1]
        z_min = min_coordinate[2]
        z_max = max_coordinate[2]

        # initialization
        mesh = bpy.data.objects['point cloud'].data
        mesh.vertices.foreach_set("hide", [True] * len(mesh.vertices))
        print(np.where(point_cloud_vertices[:, 0] > 1))
        select_point_index = np.where((point_cloud_vertices[:, 0] >= x_min) &
                                      (point_cloud_vertices[:, 0] <= x_max) &
                                      (point_cloud_vertices[:, 1] >= y_min) &
                                      (point_cloud_vertices[:, 1] <= y_max) &
                                      (point_cloud_vertices[:, 2] >= z_min) &
                                      (point_cloud_vertices[:, 2] <= z_max))

        for index in select_point_index[0]:
            bpy.data.objects['point cloud'].data.vertices[index].hide = False

        if 'point cloud' in bpy.data.objects:
            obj = bpy.context.scene.objects['point cloud']
            bpy.context.view_layer.objects.active = obj
            bpy.ops.object.mode_set(mode='EDIT')

        return {'FINISHED'}


class BoundSphere(Operator):
    '''
    crop points outside the bounding box
    '''

    bl_label = "Create Bounding Sphere"
    bl_idname = "addon.add_bound_sphere"

    def execute(self, context):
        global point_cloud_vertices
        global select_point_index

        if bpy.context.active_object.mode == 'EDIT':
            bpy.ops.object.editmode_toggle()
        delete_bounding_sphere()

        unhide_verts = point_cloud_vertices[select_point_index]

        max_coordinate = np.max(unhide_verts, axis=0)
        min_coordinate = np.min(unhide_verts, axis=0)

        x_min = min_coordinate[0]
        x_max = max_coordinate[0]
        y_min = min_coordinate[1]
        y_max = max_coordinate[1]
        z_min = min_coordinate[2]
        z_max = max_coordinate[2]

        center_x = (x_min + x_max) / 2
        center_y = (y_min + y_max) / 2
        center_z = (z_min + z_max) / 2

        # TODO: clean up
        Radius = np.max(np.sqrt((unhide_verts[:, 0] - center_x) ** 2 + (unhide_verts[:, 1] - center_y) ** 2 + (
                unhide_verts[:, 2] - center_z) ** 2))
        center = (center_x, center_y, center_z)

        num_segments = 128
        sphere_verts = []
        sphere_faces = []

        for i in range(num_segments):
            theta1 = i * 2 * np.pi / num_segments
            z = Radius * np.sin(theta1)
            xy = Radius * np.cos(theta1)
            for j in range(num_segments):
                theta2 = j * 2 * np.pi / num_segments
                x = xy * np.sin(theta2)
                y = xy * np.cos(theta2)
                sphere_verts.append([center[0] + x, center[1] + y, center[2] + z])

        for i in range(num_segments - 1):
            for j in range(num_segments):
                idx1 = i * num_segments + j
                idx2 = (i + 1) * num_segments + j
                idx3 = (i + 1) * num_segments + (j + 1) % num_segments
                idx4 = i * num_segments + (j + 1) % num_segments
                sphere_faces.append([idx1, idx2, idx3])
                sphere_faces.append([idx1, idx3, idx4])

        sphere_mesh = bpy.data.meshes.new('Bounding Sphere')
        sphere_mesh.from_pydata(sphere_verts, [], sphere_faces)
        sphere_mesh.update()

        sphere_obj = bpy.data.objects.new("Bounding Sphere", sphere_mesh)
        bpy.context.scene.collection.objects.link(sphere_obj)

        if 'point cloud' in bpy.data.objects:
            obj = bpy.context.scene.objects['point cloud']
            bpy.context.view_layer.objects.active = obj
            bpy.ops.object.mode_set(mode='EDIT')

        return {'FINISHED'}


class HideShowBox(Operator):
    bl_label = "Hide/Show Bounding Box"
    bl_idname = "addon.hide_show_box"

    def execute(self, context):
        status = bpy.context.scene.objects['cropping plane'].hide_get()
        bpy.context.scene.objects['cropping plane'].hide_set(not status)
        return {'FINISHED'}


class HideShowSphere(Operator):
    bl_label = "Hide/Show Bounding Sphere"
    bl_idname = "addon.hide_show_sphere"

    def execute(self, context):
        status = bpy.context.scene.objects['Bounding Sphere'].hide_get()
        bpy.context.scene.objects['Bounding Sphere'].hide_set(not status)
        return {'FINISHED'}


class DisplayCloud(Operator):
    bl_label = "Display\Hide Point Cloud"
    bl_idname = "addon.review_cloud"

    def execute(self, context):
        bpy.ops.object.editmode_toggle()
        return {'FINISHED'}


class HideShowCameraPlane(Operator):
    bl_label = "Hide/Show Camera Plane"
    bl_idname = "addon.hide_show_cam_plane"

    def execute(self, context):
        status = bpy.context.scene.objects['camera plane'].hide_get()
        bpy.context.scene.objects['camera plane'].hide_set(not status)
        return {'FINISHED'}


class ExportSceneParameters(Operator):
    bl_label = "Export Scene Parameters"
    bl_idname = "addon.export_scene_param"

    def execute(self, context):
        # TODO: write to json
        return {'FINISHED'}


# ------------------------------------------------------------------------
#    Panel
# ------------------------------------------------------------------------

class NeuralangeloCustomPanel(bpy.types.Panel):
    bl_category = "Neuralangelo"
    bl_space_type = "VIEW_3D"
    bl_region_type = "UI"


class MainPanel(NeuralangeloCustomPanel, bpy.types.Panel):
    bl_idname = "panel_main"
    bl_label = "Neuralangelo Addon"

    def draw(self, context):
        scene = context.scene
        layout = self.layout
        mytool = scene.my_tool

        row = layout.row(align=True)
        row.prop(mytool, "transparency_toggle")
        sub = row.row()
        sub.prop(mytool, "transparency_slider", slider=True, text='Transparency of Objects')
        sub.enabled = mytool.transparency_toggle

        layout.row().operator('addon.export_scene_param')


class LoadingPanel(NeuralangeloCustomPanel, bpy.types.Panel):
    bl_parent_id = "panel_main"
    bl_label = "Load Data"

    def draw(self, context):
        scene = context.scene
        layout = self.layout
        mytool = scene.my_tool

        layout.prop(mytool, "colmap_path")
        layout.operator("addon.load_colmap")
        layout.separator()


class BoundingPanel(NeuralangeloCustomPanel, bpy.types.Panel):
    bl_parent_id = "panel_main"
    bl_label = "Define Bounding Region"

    def draw(self, context):
        scene = context.scene
        layout = self.layout
        mytool = scene.my_tool

        box = layout.box()
        row = box.row()
        row.alignment = 'CENTER'
        row.label(text="Edit bounding box")

        x_row = box.row()
        x_row.prop(mytool, "box_slider", index=0, slider=True, text='X min')
        x_row.prop(mytool, "box_slider", index=1, slider=True, text='X max')

        y_row = box.row()
        y_row.prop(mytool, "box_slider", index=2, slider=True, text='Y min')
        y_row.prop(mytool, "box_slider", index=3, slider=True, text='Y max')

        z_row = box.row()
        z_row.prop(mytool, "box_slider", index=4, slider=True, text='Z min')
        z_row.prop(mytool, "box_slider", index=5, slider=True, text='Z max')

        box.separator()
        row = box.row()
        row.operator("addon.hide_show_box")
        row.operator("addon.crop")

        layout.separator()

        box = layout.box()
        row = box.row()
        row.alignment = 'CENTER'
        row.label(text="Create bounding sphere")
        row = box.row()
        row.operator("addon.add_bound_sphere")
        row.operator("addon.hide_show_sphere")

        # TODO: what are these?
        layout.operator("addon.review_cloud")


class CameraPanel(NeuralangeloCustomPanel, bpy.types.Panel):
    bl_parent_id = "panel_main"
    bl_label = "Inspect Camera Poses"

    def draw(self, context):
        scene = context.scene
        layout = self.layout
        mytool = scene.my_tool

        layout.operator("addon.load_camera")
        layout.operator("addon.hide_show_cam_plane")


# ------------------------------------------------------------------------
#    Registration
# ------------------------------------------------------------------------

classes = (
    MyProperties,
    LoadCOLMAP,
    MainPanel,
    LoadingPanel,
    BoundingPanel,
    CameraPanel,
    Crop,
    BoundSphere,
    HideShowBox,
    HideShowSphere,
    DisplayCloud,
    LoadCamera,
    HideShowCameraPlane,
    ExportSceneParameters
)


def register():
    from bpy.utils import register_class
    for cls in classes:
        register_class(cls)

    bpy.types.Scene.my_tool = PointerProperty(type=MyProperties)
    bpy.app.handlers.depsgraph_update_post.append(update_cropping_plane)


def unregister():
    from bpy.utils import unregister_class
    for cls in reversed(classes):
        unregister_class(cls)
    del bpy.types.Scene.my_tool
    bpy.app.handlers.depsgraph_update_post.remove(update_cropping_plane)


if __name__ == "__main__":
    register()
=======
import collections
import os
import struct
from typing import Union

import bmesh
import bpy
import numpy as np
from bpy.props import (StringProperty,
                       BoolProperty,
                       FloatProperty,
                       FloatVectorProperty,
                       PointerProperty,
                       )
from bpy.types import (Operator,
                       PropertyGroup,
                       )
from mathutils import Matrix

# ------------------------------------------------------------------------
#    COLMAP code: https://github.com/colmap/colmap/blob/dev/scripts/python/read_write_model.py
# ------------------------------------------------------------------------


CameraModel = collections.namedtuple(
    "CameraModel", ["model_id", "model_name", "num_params"])
Camera = collections.namedtuple(
    "Camera", ["id", "model", "width", "height", "params"])
BaseImage = collections.namedtuple(
    "Image", ["id", "qvec", "tvec", "camera_id", "name", "xys", "point3D_ids"])
Point3D = collections.namedtuple(
    "Point3D", ["id", "xyz", "rgb", "error", "image_ids", "point2D_idxs"])


class Image(BaseImage):
    def qvec2rotmat(self):
        return qvec2rotmat(self.qvec)


CAMERA_MODELS = {
    CameraModel(model_id=0, model_name="SIMPLE_PINHOLE", num_params=3),
    CameraModel(model_id=1, model_name="PINHOLE", num_params=4),
    CameraModel(model_id=2, model_name="SIMPLE_RADIAL", num_params=4),
    CameraModel(model_id=3, model_name="RADIAL", num_params=5),
    CameraModel(model_id=4, model_name="OPENCV", num_params=8),
    CameraModel(model_id=5, model_name="OPENCV_FISHEYE", num_params=8),
    CameraModel(model_id=6, model_name="FULL_OPENCV", num_params=12),
    CameraModel(model_id=7, model_name="FOV", num_params=5),
    CameraModel(model_id=8, model_name="SIMPLE_RADIAL_FISHEYE", num_params=4),
    CameraModel(model_id=9, model_name="RADIAL_FISHEYE", num_params=5),
    CameraModel(model_id=10, model_name="THIN_PRISM_FISHEYE", num_params=12)
}
CAMERA_MODEL_IDS = dict([(camera_model.model_id, camera_model)
                         for camera_model in CAMERA_MODELS])
CAMERA_MODEL_NAMES = dict([(camera_model.model_name, camera_model)
                           for camera_model in CAMERA_MODELS])


def read_next_bytes(fid, num_bytes, format_char_sequence, endian_character="<"):
    """Read and unpack the next bytes from a binary file.
    :param fid:
    :param num_bytes: Sum of combination of {2, 4, 8}, e.g. 2, 6, 16, 30, etc.
    :param format_char_sequence: List of {c, e, f, d, h, H, i, I, l, L, q, Q}.
    :param endian_character: Any of {@, =, <, >, !}
    :return: Tuple of read and unpacked values.
    """
    data = fid.read(num_bytes)
    return struct.unpack(endian_character + format_char_sequence, data)


def read_cameras_text(path):
    """
    see: src/base/reconstruction.cc
        void Reconstruction::WriteCamerasText(const std::string& path)
        void Reconstruction::ReadCamerasText(const std::string& path)
    """
    cameras = {}
    with open(path, "r") as fid:
        while True:
            line = fid.readline()
            if not line:
                break
            line = line.strip()
            if len(line) > 0 and line[0] != "#":
                elems = line.split()
                camera_id = int(elems[0])
                model = elems[1]
                width = int(elems[2])
                height = int(elems[3])
                params = np.array(tuple(map(float, elems[4:])))
                cameras[camera_id] = Camera(id=camera_id, model=model,
                                            width=width, height=height,
                                            params=params)
    return cameras


def read_cameras_binary(path_to_model_file):
    """
    see: src/base/reconstruction.cc
        void Reconstruction::WriteCamerasBinary(const std::string& path)
        void Reconstruction::ReadCamerasBinary(const std::string& path)
    """
    cameras = {}
    with open(path_to_model_file, "rb") as fid:
        num_cameras = read_next_bytes(fid, 8, "Q")[0]
        for _ in range(num_cameras):
            camera_properties = read_next_bytes(
                fid, num_bytes=24, format_char_sequence="iiQQ")
            camera_id = camera_properties[0]
            model_id = camera_properties[1]
            model_name = CAMERA_MODEL_IDS[camera_properties[1]].model_name
            width = camera_properties[2]
            height = camera_properties[3]
            num_params = CAMERA_MODEL_IDS[model_id].num_params
            params = read_next_bytes(fid, num_bytes=8 * num_params,
                                     format_char_sequence="d" * num_params)
            cameras[camera_id] = Camera(id=camera_id,
                                        model=model_name,
                                        width=width,
                                        height=height,
                                        params=np.array(params))
        assert len(cameras) == num_cameras
    return cameras


def read_images_text(path):
    """
    see: src/base/reconstruction.cc
        void Reconstruction::ReadImagesText(const std::string& path)
        void Reconstruction::WriteImagesText(const std::string& path)
    """
    images = {}
    with open(path, "r") as fid:
        while True:
            line = fid.readline()
            if not line:
                break
            line = line.strip()
            if len(line) > 0 and line[0] != "#":
                elems = line.split()
                image_id = int(elems[0])
                qvec = np.array(tuple(map(float, elems[1:5])))
                tvec = np.array(tuple(map(float, elems[5:8])))
                camera_id = int(elems[8])
                image_name = elems[9]
                elems = fid.readline().split()
                xys = np.column_stack([tuple(map(float, elems[0::3])),
                                       tuple(map(float, elems[1::3]))])
                point3D_ids = np.array(tuple(map(int, elems[2::3])))
                images[image_id] = Image(
                    id=image_id, qvec=qvec, tvec=tvec,
                    camera_id=camera_id, name=image_name,
                    xys=xys, point3D_ids=point3D_ids)
    return images


def read_images_binary(path_to_model_file):
    """
    see: src/base/reconstruction.cc
        void Reconstruction::ReadImagesBinary(const std::string& path)
        void Reconstruction::WriteImagesBinary(const std::string& path)
    """
    images = {}
    with open(path_to_model_file, "rb") as fid:
        num_reg_images = read_next_bytes(fid, 8, "Q")[0]
        for _ in range(num_reg_images):
            binary_image_properties = read_next_bytes(
                fid, num_bytes=64, format_char_sequence="idddddddi")
            image_id = binary_image_properties[0]
            qvec = np.array(binary_image_properties[1:5])
            tvec = np.array(binary_image_properties[5:8])
            camera_id = binary_image_properties[8]
            image_name = ""
            current_char = read_next_bytes(fid, 1, "c")[0]
            while current_char != b"\x00":  # look for the ASCII 0 entry
                image_name += current_char.decode("utf-8")
                current_char = read_next_bytes(fid, 1, "c")[0]
            num_points2D = read_next_bytes(fid, num_bytes=8,
                                           format_char_sequence="Q")[0]
            x_y_id_s = read_next_bytes(fid, num_bytes=24 * num_points2D,
                                       format_char_sequence="ddq" * num_points2D)
            xys = np.column_stack([tuple(map(float, x_y_id_s[0::3])),
                                   tuple(map(float, x_y_id_s[1::3]))])
            point3D_ids = np.array(tuple(map(int, x_y_id_s[2::3])))
            images[image_id] = Image(
                id=image_id, qvec=qvec, tvec=tvec,
                camera_id=camera_id, name=image_name,
                xys=xys, point3D_ids=point3D_ids)
    return images


def read_points3D_text(path):
    """
    see: src/base/reconstruction.cc
        void Reconstruction::ReadPoints3DText(const std::string& path)
        void Reconstruction::WritePoints3DText(const std::string& path)
    """
    points3D = {}
    with open(path, "r") as fid:
        while True:
            line = fid.readline()
            if not line:
                break
            line = line.strip()
            if len(line) > 0 and line[0] != "#":
                elems = line.split()
                point3D_id = int(elems[0])
                xyz = np.array(tuple(map(float, elems[1:4])))
                rgb = np.array(tuple(map(int, elems[4:7])))
                error = float(elems[7])
                image_ids = np.array(tuple(map(int, elems[8::2])))
                point2D_idxs = np.array(tuple(map(int, elems[9::2])))
                points3D[point3D_id] = Point3D(id=point3D_id, xyz=xyz, rgb=rgb,
                                               error=error, image_ids=image_ids,
                                               point2D_idxs=point2D_idxs)
    return points3D


def read_points3D_binary(path_to_model_file):
    """
    see: src/base/reconstruction.cc
        void Reconstruction::ReadPoints3DBinary(const std::string& path)
        void Reconstruction::WritePoints3DBinary(const std::string& path)
    """
    points3D = {}
    with open(path_to_model_file, "rb") as fid:
        num_points = read_next_bytes(fid, 8, "Q")[0]
        for _ in range(num_points):
            binary_point_line_properties = read_next_bytes(
                fid, num_bytes=43, format_char_sequence="QdddBBBd")
            point3D_id = binary_point_line_properties[0]
            xyz = np.array(binary_point_line_properties[1:4])
            rgb = np.array(binary_point_line_properties[4:7])
            error = np.array(binary_point_line_properties[7])
            track_length = read_next_bytes(
                fid, num_bytes=8, format_char_sequence="Q")[0]
            track_elems = read_next_bytes(
                fid, num_bytes=8 * track_length,
                format_char_sequence="ii" * track_length)
            image_ids = np.array(tuple(map(int, track_elems[0::2])))
            point2D_idxs = np.array(tuple(map(int, track_elems[1::2])))
            points3D[point3D_id] = Point3D(
                id=point3D_id, xyz=xyz, rgb=rgb,
                error=error, image_ids=image_ids,
                point2D_idxs=point2D_idxs)
    return points3D


def detect_model_format(path, ext):
    if os.path.isfile(os.path.join(path, "cameras" + ext)) and \
            os.path.isfile(os.path.join(path, "images" + ext)) and \
            os.path.isfile(os.path.join(path, "points3D" + ext)):
        print("Detected model format: '" + ext + "'")
        return True

    return False


def read_model(path, ext=""):
    # try to detect the extension automatically
    if ext == "":
        if detect_model_format(path, ".bin"):
            ext = ".bin"
        elif detect_model_format(path, ".txt"):
            ext = ".txt"
        else:
            print("Provide model format: '.bin' or '.txt'")
            return

    if ext == ".txt":
        cameras = read_cameras_text(os.path.join(path, "cameras" + ext))
        images = read_images_text(os.path.join(path, "images" + ext))
        points3D = read_points3D_text(os.path.join(path, "points3D") + ext)
    else:
        cameras = read_cameras_binary(os.path.join(path, "cameras" + ext))
        images = read_images_binary(os.path.join(path, "images" + ext))
        points3D = read_points3D_binary(os.path.join(path, "points3D") + ext)
    return cameras, images, points3D


def qvec2rotmat(qvec):
    return np.array([
        [1 - 2 * qvec[2] ** 2 - 2 * qvec[3] ** 2,
         2 * qvec[1] * qvec[2] - 2 * qvec[0] * qvec[3],
         2 * qvec[3] * qvec[1] + 2 * qvec[0] * qvec[2]],
        [2 * qvec[1] * qvec[2] + 2 * qvec[0] * qvec[3],
         1 - 2 * qvec[1] ** 2 - 2 * qvec[3] ** 2,
         2 * qvec[2] * qvec[3] - 2 * qvec[0] * qvec[1]],
        [2 * qvec[3] * qvec[1] - 2 * qvec[0] * qvec[2],
         2 * qvec[2] * qvec[3] + 2 * qvec[0] * qvec[1],
         1 - 2 * qvec[1] ** 2 - 2 * qvec[2] ** 2]])


def rotmat2qvec(R):
    Rxx, Ryx, Rzx, Rxy, Ryy, Rzy, Rxz, Ryz, Rzz = R.flat
    K = np.array([
        [Rxx - Ryy - Rzz, 0, 0, 0],
        [Ryx + Rxy, Ryy - Rxx - Rzz, 0, 0],
        [Rzx + Rxz, Rzy + Ryz, Rzz - Rxx - Ryy, 0],
        [Ryz - Rzy, Rzx - Rxz, Rxy - Ryx, Rxx + Ryy + Rzz]]) / 3.0
    eigvals, eigvecs = np.linalg.eigh(K)
    qvec = eigvecs[[3, 0, 1, 2], np.argmax(eigvals)]
    if qvec[0] < 0:
        qvec *= -1
    return qvec


def transform(tvec, qvec):
    Trans_Matrix = np.array([[1, 0, 0],
                             [0, -1, 0],
                             [0, 0, -1]])
    R = qvec2rotmat(qvec)
    tvec_blender = -np.dot(R.T, tvec)
    rotation = np.dot(R.T, Trans_Matrix)
    qvec_blender = rotmat2qvec(rotation)
    return tvec_blender, qvec_blender


# ------------------------------------------------------------------------
#    Borrowed from BlenderProc:
#    https://github.com/DLR-RM/BlenderProc
# ------------------------------------------------------------------------
def set_intrinsics_from_K_matrix(K: Union[np.ndarray, Matrix], image_width: int, image_height: int,
                                 clip_start: float = None, clip_end: float = None):
    """ Set the camera intrinsics via a K matrix.
    The K matrix should have the format:
        [[fx, 0, cx],
         [0, fy, cy],
         [0, 0,  1]]
    This method is based on https://blender.stackexchange.com/a/120063.
    :param K: The 3x3 K matrix.
    :param image_width: The image width in pixels.
    :param image_height: The image height in pixels.
    :param clip_start: Clipping start.
    :param clip_end: Clipping end.
    """

    K = Matrix(K)

    cam = bpy.context.scene.objects['Camera'].data

    if abs(K[0][1]) > 1e-7:
        raise ValueError(f"Skew is not supported by blender and therefore "
                         f"not by BlenderProc, set this to zero: {K[0][1]} and recalibrate")

    fx, fy = K[0][0], K[1][1]
    cx, cy = K[0][2], K[1][2]

    # If fx!=fy change pixel aspect ratio
    pixel_aspect_x = pixel_aspect_y = 1
    if fx > fy:
        pixel_aspect_y = fx / fy
    elif fx < fy:
        pixel_aspect_x = fy / fx

    # Compute sensor size in mm and view in px
    pixel_aspect_ratio = pixel_aspect_y / pixel_aspect_x
    view_fac_in_px = get_view_fac_in_px(cam, pixel_aspect_x, pixel_aspect_y, image_width, image_height)
    sensor_size_in_mm = get_sensor_size(cam)

    # Convert focal length in px to focal length in mm
    f_in_mm = fx * sensor_size_in_mm / view_fac_in_px

    # Convert principal point in px to blenders internal format
    shift_x = (cx - (image_width - 1) / 2) / -view_fac_in_px
    shift_y = (cy - (image_height - 1) / 2) / view_fac_in_px * pixel_aspect_ratio

    # Finally set all intrinsics
    set_intrinsics_from_blender_params(f_in_mm, image_width, image_height, clip_start, clip_end, pixel_aspect_x,
                                       pixel_aspect_y, shift_x, shift_y, "MILLIMETERS")


def get_sensor_size(cam: bpy.types.Camera) -> float:
    """ Returns the sensor size in millimeters based on the configured sensor_fit.
    :param cam: The camera object.
    :return: The sensor size in millimeters.
    """
    if cam.sensor_fit == 'VERTICAL':
        sensor_size_in_mm = cam.sensor_height
    else:
        sensor_size_in_mm = cam.sensor_width
    return sensor_size_in_mm


def get_view_fac_in_px(cam: bpy.types.Camera, pixel_aspect_x: float, pixel_aspect_y: float,
                       resolution_x_in_px: int, resolution_y_in_px: int) -> int:
    """ Returns the camera view in pixels.
    :param cam: The camera object.
    :param pixel_aspect_x: The pixel aspect ratio along x.
    :param pixel_aspect_y: The pixel aspect ratio along y.
    :param resolution_x_in_px: The image width in pixels.
    :param resolution_y_in_px: The image height in pixels.
    :return: The camera view in pixels.
    """
    # Determine the sensor fit mode to use
    if cam.sensor_fit == 'AUTO':
        if pixel_aspect_x * resolution_x_in_px >= pixel_aspect_y * resolution_y_in_px:
            sensor_fit = 'HORIZONTAL'
        else:
            sensor_fit = 'VERTICAL'
    else:
        sensor_fit = cam.sensor_fit

    # Based on the sensor fit mode, determine the view in pixels
    pixel_aspect_ratio = pixel_aspect_y / pixel_aspect_x
    if sensor_fit == 'HORIZONTAL':
        view_fac_in_px = resolution_x_in_px
    else:
        view_fac_in_px = pixel_aspect_ratio * resolution_y_in_px

    return view_fac_in_px


def set_intrinsics_from_blender_params(lens: float = None, image_width: int = None, image_height: int = None,
                                       clip_start: float = None, clip_end: float = None,
                                       pixel_aspect_x: float = None, pixel_aspect_y: float = None, shift_x: int = None,
                                       shift_y: int = None, lens_unit: str = None):
    """ Sets the camera intrinsics using blenders represenation.
    :param lens: Either the focal length in millimeters or the FOV in radians, depending on the given lens_unit.
    :param image_width: The image width in pixels.
    :param image_height: The image height in pixels.
    :param clip_start: Clipping start.
    :param clip_end: Clipping end.
    :param pixel_aspect_x: The pixel aspect ratio along x.
    :param pixel_aspect_y: The pixel aspect ratio along y.
    :param shift_x: The shift in x direction.
    :param shift_y: The shift in y direction.
    :param lens_unit: Either FOV or MILLIMETERS depending on whether the lens is defined as focal length in
                      millimeters or as FOV in radians.
    """

    cam = bpy.context.scene.objects['Camera'].data

    if lens_unit is not None:
        cam.lens_unit = lens_unit

    if lens is not None:
        # Set focal length
        if cam.lens_unit == 'MILLIMETERS':
            if lens < 1:
                raise Exception("The focal length is smaller than 1mm which is not allowed in blender: " + str(lens))
            cam.lens = lens
        elif cam.lens_unit == "FOV":
            cam.angle = lens
        else:
            raise Exception("No such lens unit: " + lens_unit)

    # Set resolution
    if image_width is not None:
        bpy.context.scene.render.resolution_x = image_width
    if image_height is not None:
        bpy.context.scene.render.resolution_y = image_height

    # Set clipping
    if clip_start is not None:
        cam.clip_start = clip_start
    if clip_end is not None:
        cam.clip_end = clip_end

    # Set aspect ratio
    if pixel_aspect_x is not None:
        bpy.context.scene.render.pixel_aspect_x = pixel_aspect_x
    if pixel_aspect_y is not None:
        bpy.context.scene.render.pixel_aspect_y = pixel_aspect_y

    # Set shift
    if shift_x is not None:
        cam.shift_x = shift_x
    if shift_y is not None:
        cam.shift_y = shift_y


# ------------------------------------------------------------------------
#    AddOn code:
#    useful tutorial: https://blender.stackexchange.com/questions/57306/how-to-create-a-custom-ui
# ------------------------------------------------------------------------

# bl_info
bl_info = {
    "name": "BlenderNeuralangelo",
    "version": (1, 0),
    "blender": (3, 3, 1),
    "location": "PROPERTIES",
    "warning": "",  # used for warning icon and text in addons panel
    "support": "COMMUNITY",
    "category": "Interface"
}

# global variables for easier access
colmap_data = {}
old_box_offset = [0, 0, 0, 0, 0, 0]
view_port = None
point_cloud_vertices = None
select_point_index = []


# ------------------------------------------------------------------------
#    Utility scripts
# ------------------------------------------------------------------------

def display_pointcloud(points3D):
    '''
    load and display point cloud
    borrowed from https://github.com/TombstoneTumbleweedArt/import-ply-as-verts
    '''

    xyzs = np.stack([point.xyz for point in points3D.values()])
    rgbs = np.stack([point.rgb for point in points3D.values()])  # / 255.0

    # Copy the positions
    ply_name = 'Point Cloud'
    mesh = bpy.data.meshes.new(name=ply_name)
    mesh.vertices.add(xyzs.shape[0])
    mesh.vertices.foreach_set("co", [a for v in xyzs for a in v])
    obj = bpy.data.objects.new(ply_name, mesh)
    bpy.context.scene.collection.objects.link(obj)


def generate_camera_plane(camera, image_width, image_height):
    if 'Image Plane' in bpy.data.objects:
        obj = bpy.context.scene.objects['Image Plane']
        bpy.data.meshes.remove(obj.data, do_unlink=True)

    bpy.context.view_layer.update()

    # create a plane with 4 corners
    verts = camera.data.view_frame()
    faces = [[0, 1, 2, 3]]
    msh = bpy.data.meshes.new('Image Plane')
    msh.from_pydata(verts, [], faces)
    obj = bpy.data.objects.new('Image Plane', msh)
    bpy.context.scene.collection.objects.link(obj)

    plane = bpy.context.scene.objects['Image Plane']

    if 'Image Material' not in bpy.data.materials:
        material = bpy.data.materials.new(name="Image Material")
    else:
        material = bpy.data.materials["Image Material"]

    if len(plane.material_slots) == 0:
        plane.data.materials.append(material)

    material = plane.active_material
    material.use_nodes = True

    image_texture = material.node_tree.nodes.new(type='ShaderNodeTexImage')
    principled_bsdf = material.node_tree.nodes.get('Principled BSDF')
    material.node_tree.links.new(image_texture.outputs['Color'], principled_bsdf.inputs['Base Color'])

    plane = bpy.context.scene.objects['Image Plane']
    bpy.context.view_layer.objects.active = plane
    bpy.ops.object.mode_set(mode='EDIT')
    bpy.ops.mesh.select_all(action='SELECT')
    bpy.ops.uv.unwrap(method='ANGLE_BASED', margin=0)

    # change each uv vertex
    bm = bmesh.from_edit_mesh(plane.data)
    uv_layer = bm.loops.layers.uv.active
    for idx, v in enumerate(bm.verts):  # TODO: is there a way to automatically figure out the order?
        for l in v.link_loops:
            uv_data = l[uv_layer]
            if idx == 0:
                uv_data.uv[0] = 0.0
                uv_data.uv[1] = 0.0
            elif idx == 1:
                uv_data.uv[0] = 0.0
                uv_data.uv[1] = 1.0
            elif idx == 2:
                uv_data.uv[0] = 1.0
                uv_data.uv[1] = 1.0
            elif idx == 3:
                uv_data.uv[0] = 1.0
                uv_data.uv[1] = 0.0
            break
    bpy.ops.object.mode_set(mode='OBJECT')


def generate_cropping_planes():
    global point_cloud_vertices

    max_coordinate = np.max(point_cloud_vertices, axis=0)
    min_coordinate = np.min(point_cloud_vertices, axis=0)

    x_min = min_coordinate[0]
    x_max = max_coordinate[0]
    y_min = min_coordinate[1]
    y_max = max_coordinate[1]
    z_min = min_coordinate[2]
    z_max = max_coordinate[2]

    verts = [[x_max, y_max, z_min],
             [x_max, y_min, z_min],
             [x_min, y_min, z_min],
             [x_min, y_max, z_min],
             [x_max, y_max, z_max],
             [x_max, y_min, z_max],
             [x_min, y_min, z_max],
             [x_min, y_max, z_max]]

    faces = [[0, 1, 5, 4],
             [3, 2, 6, 7],
             [0, 3, 7, 4],
             [1, 2, 6, 5],
             [0, 1, 2, 3],
             [4, 5, 6, 7]]

    msh = bpy.data.meshes.new('Bounding Box')
    msh.from_pydata(verts, [], faces)
    obj = bpy.data.objects.new('Bounding Box', msh)
    bpy.context.scene.collection.objects.link(obj)

    return


def update_cropping_plane(self, context):
    global old_box_offset
    global point_cloud_vertices

    if point_cloud_vertices is None:  # stop if point cloud vertices are not yet loaded
        return

    max_coordinate = np.max(point_cloud_vertices, axis=0)
    min_coordinate = np.min(point_cloud_vertices, axis=0)

    x_min = min_coordinate[0]
    x_max = max_coordinate[0]
    y_min = min_coordinate[1]
    y_max = max_coordinate[1]
    z_min = min_coordinate[2]
    z_max = max_coordinate[2]

    slider = bpy.context.scene.my_tool.box_slider
    crop_plane = bpy.data.objects['Bounding Box']

    x_min_change = -slider[0]
    x_max_change = -slider[1]
    y_min_change = -slider[2]
    y_max_change = -slider[3]
    z_min_change = -slider[4]
    z_max_change = -slider[5]

    if -x_min_change != old_box_offset[0] and x_max + x_max_change < x_min - x_min_change:
        x_min_change = x_min - (x_max + x_max_change)
        slider[0] = old_box_offset[0]

    elif -x_max_change != old_box_offset[1] and x_max + x_max_change < x_min - x_min_change:
        x_max_change = x_min - x_min_change - x_max
        slider[1] = old_box_offset[1]

    elif -y_min_change != old_box_offset[2] and y_max + y_max_change < y_min - y_min_change:
        y_min_change = y_min - (y_max + y_max_change)
        slider[2] = old_box_offset[2]

    elif -y_max_change != old_box_offset[3] and y_max + y_max_change < y_min - y_min_change:
        y_max_change = y_min - y_min_change - y_max
        slider[3] = old_box_offset[3]

    elif -z_min_change != old_box_offset[4] and z_max + z_max_change < z_min - z_min_change:
        z_min_change = z_min - (z_max + z_max_change)
        slider[4] = old_box_offset[4]

    elif -z_max_change != old_box_offset[5] and z_max + z_max_change < z_min - z_min_change:
        z_max_change = z_min - z_min_change - z_max
        slider[5] = old_box_offset[5]

    old_box_offset = [n for n in slider]

    crop_plane.data.vertices[0].co.x = x_max + x_max_change
    crop_plane.data.vertices[0].co.y = y_max + y_max_change
    crop_plane.data.vertices[0].co.z = z_min - z_min_change

    crop_plane.data.vertices[1].co.x = x_max + x_max_change
    crop_plane.data.vertices[1].co.y = y_min - y_min_change
    crop_plane.data.vertices[1].co.z = z_min - z_min_change

    crop_plane.data.vertices[2].co.x = x_min - x_min_change
    crop_plane.data.vertices[2].co.y = y_min - y_min_change
    crop_plane.data.vertices[2].co.z = z_min - z_min_change

    crop_plane.data.vertices[3].co.x = x_min - x_min_change
    crop_plane.data.vertices[3].co.y = y_max + y_max_change
    crop_plane.data.vertices[3].co.z = z_min - z_min_change

    crop_plane.data.vertices[4].co.x = x_max + x_max_change
    crop_plane.data.vertices[4].co.y = y_max + y_max_change
    crop_plane.data.vertices[4].co.z = z_max + z_max_change

    crop_plane.data.vertices[5].co.x = x_max + x_max_change
    crop_plane.data.vertices[5].co.y = y_min - y_min_change
    crop_plane.data.vertices[5].co.z = z_max + z_max_change

    crop_plane.data.vertices[6].co.x = x_min - x_min_change
    crop_plane.data.vertices[6].co.y = y_min - y_min_change
    crop_plane.data.vertices[6].co.z = z_max + z_max_change

    crop_plane.data.vertices[7].co.x = x_min - x_min_change
    crop_plane.data.vertices[7].co.y = y_max + y_max_change
    crop_plane.data.vertices[7].co.z = z_max + z_max_change


def reset_my_slider_to_default():
    bpy.context.scene.my_tool.box_slider[0] = 0
    bpy.context.scene.my_tool.box_slider[1] = 0
    bpy.context.scene.my_tool.box_slider[2] = 0
    bpy.context.scene.my_tool.box_slider[3] = 0
    bpy.context.scene.my_tool.box_slider[4] = 0
    bpy.context.scene.my_tool.box_slider[5] = 0


def delete_bounding_sphere():
    if 'Bounding Sphere' in bpy.data.objects:
        obj = bpy.context.scene.objects['Bounding Sphere']
        bpy.data.meshes.remove(obj.data, do_unlink=True)


# TODO: can this be cleaned up??
# TODO: when loading, not set to solid mode??
def switch_viewport_to_solid(self, context):
    toggle = context.scene.my_tool.transparency_toggle
    for area in bpy.context.screen.areas:
        if area.type == 'VIEW_3D':
            for space in area.spaces:
                if space.type == 'VIEW_3D':
                    space.shading.type = 'SOLID'
                    space.shading.show_xray = toggle


def enable_texture_mode():
    # change color mode
    for area in bpy.context.screen.areas:
        if area.type == 'VIEW_3D':
            for space in area.spaces:
                if space.type == 'VIEW_3D':
                    space.shading.color_type = 'TEXTURE'


def update_transparency(self, context):
    for area in bpy.context.screen.areas:
        if area.type == 'VIEW_3D':
            for space in area.spaces:
                if space.type == 'VIEW_3D':
                    alpha = context.scene.my_tool.transparency_slider
                    space.shading.xray_alpha = alpha


def set_keyframe_camera(camera, qvec_old, tvec_old, idx, inter_frames):
    # Set rotation and translation of Camera in each frame

    tvec, qvec = transform(tvec_old, qvec_old)

    camera.rotation_quaternion = qvec
    camera.location = tvec

    camera.keyframe_insert(data_path='location', frame=idx * inter_frames)
    camera.keyframe_insert(data_path='rotation_quaternion', frame=idx * inter_frames)


def set_keyframe_image(camera, idx, inter_frames, plane, image_width, image_height, intrinsic_matrix):
    # Set vertices of image plane in each frame
    bpy.context.view_layer.update()

    world2camera = camera.matrix_world
    camera_vert_origin = camera.data.view_frame()
    # TODO: cache these computation
    # four corners of image plane
    corners = np.array([
        [0, 0, 1],
        [0, image_height, 1],
        [image_width, image_height, 1],
        [image_width, 0, 1]
    ])
    corners_3D = corners @ (np.linalg.inv(intrinsic_matrix).transpose(-1, -2))
    for vert, corner in zip(camera_vert_origin, corners_3D):
        vert[0] = corner[0]
        vert[1] = corner[1]
        vert[2] = -1.0  # blender coord
    camera_verts = [world2camera @ v for v in camera_vert_origin]
    plane_verts = plane.data.vertices

    for i in range(4):
        plane_verts[i].co = camera_verts[i]
        plane_verts[i].keyframe_insert(data_path='co', frame=idx * inter_frames)

    # Set image texture of image plane in each frame
    material = plane.material_slots[0].material
    texture = material.node_tree.nodes.get("Image Texture")
    texture.image_user.frame_offset = idx - 1
    texture.image_user.keyframe_insert(data_path="frame_offset", frame=idx * inter_frames)


# ------------------------------------------------------------------------
#    Scene Properties
# ------------------------------------------------------------------------

class MyProperties(PropertyGroup):
    '''
    slider bar, path, and everything else ....
    '''
    colmap_path: StringProperty(
        name="Directory",
        description="Choose a directory:",
        default="",
        maxlen=1024,
        subtype='DIR_PATH'
    )
    box_slider: FloatVectorProperty(
        name="Plane offset",
        subtype='TRANSLATION',
        description="X_min, X_max ,Y_min ,Y_max ,Z_min ,Z_max",
        size=6,
        min=0,
        max=20,
        default=(0, 0, 0, 0, 0, 0),
        update=update_cropping_plane
    )
    transparency_slider: FloatProperty(
        name="Transparency",
        description="Transparency",
        min=0,
        max=1,
        default=0.1,
        update=update_transparency
    )
    transparency_toggle: BoolProperty(
        name="",
        description="Toggle transparency",
        default=False,
        update=switch_viewport_to_solid
    )


# ------------------------------------------------------------------------
#    Operators, i.e, buttons + callback
# ------------------------------------------------------------------------
class LoadCamera(Operator):
    bl_label = "Load Poses and Images"
    bl_idname = "addon.load_camera"

    def execute(self, context):
        for obj in bpy.data.cameras:
            bpy.data.cameras.remove(obj)
        for material in bpy.data.materials:  # TODO: let's only remove material for image plane
            bpy.data.materials.remove(material, do_unlink=True)

        global colmap_data

        # Load colmap data
        intrinsic_param = np.array([camera.params for camera in colmap_data['cameras'].values()])
        intrinsic_matrix = np.array([[intrinsic_param[0][0], 0, intrinsic_param[0][2]],
                                     [0, intrinsic_param[0][1], intrinsic_param[0][3]],
                                     [0, 0, 1]])  # TODO: only supports single camera for now

        image_width = np.array([camera.width for camera in colmap_data['cameras'].values()])
        image_height = np.array([camera.height for camera in colmap_data['cameras'].values()])
        image_quaternion = np.stack([img.qvec for img in colmap_data['images'].values()])
        image_translation = np.stack([img.tvec for img in colmap_data['images'].values()])
        camera_id = np.stack([img.camera_id for img in colmap_data['images'].values()]) - 1  # make it zero-indexed
        image_names = np.stack([img.name for img in colmap_data['images'].values()])
        num_image = image_names.shape[0]

        # set start and end frame
        context.scene.frame_start = 1
        context.scene.frame_end = num_image

        # Load image file
        sort_image_id = np.argsort(image_names)
        image_folder_path = bpy.path.abspath(bpy.context.scene.my_tool.colmap_path + 'images/')

        file_name = []
        for image_id in sort_image_id:
            file_name.append({'name': image_names[image_id]})

        bpy.ops.image.open(filepath=image_folder_path,
                           directory=image_folder_path,
                           files=file_name,
                           relative_path=True, show_multiview=False)

        image_sequence = bpy.data.images[file_name[0]['name']]  # sequence named after the first image filename
        image_sequence.source = 'SEQUENCE'

        # Camera initialization
        camera_data = bpy.data.cameras.new(name="Camera")
        camera_object = bpy.data.objects.new(name="Camera", object_data=camera_data)
        bpy.context.scene.collection.objects.link(camera_object)
        bpy.data.objects['Camera'].rotation_mode = 'QUATERNION'

        set_intrinsics_from_K_matrix(intrinsic_matrix, int(image_width[0]),
                                     int(image_height[0]))  # set intrinsic matrix
        camera = bpy.context.scene.objects['Camera']

        # Image Plane Setting
        generate_camera_plane(camera, int(image_width[0]), int(image_height[0]))  # create plane
        plane = bpy.context.scene.objects['Image Plane']

        plane.material_slots[0].material.node_tree.nodes.get("Image Texture").image = image_sequence
        bpy.data.materials["Image Material"].node_tree.nodes["Image Texture"].image_user.use_cyclic = True
        bpy.data.materials["Image Material"].node_tree.nodes["Image Texture"].image_user.use_auto_refresh = True
        bpy.data.materials["Image Material"].node_tree.nodes["Image Texture"].image_user.frame_duration = 1
        bpy.data.materials["Image Material"].node_tree.nodes["Image Texture"].image_user.frame_start = 0
        bpy.data.materials["Image Material"].node_tree.nodes["Image Texture"].image_user.frame_offset = 0

        # Setting Camera & Image Plane frame data
        for idx, (i_id, c_id) in enumerate(zip(sort_image_id, camera_id)):
            frame_id = idx + 1  # one-indexed
            set_keyframe_camera(camera, image_quaternion[i_id], image_translation[i_id], frame_id, 1)
            set_keyframe_image(camera, frame_id, 1, plane, image_width[c_id], image_height[c_id], intrinsic_matrix)

        enable_texture_mode()

        return {'FINISHED'}


class LoadCOLMAP(Operator):
    '''
    Load colmap data given file directory, setting up bounding box, set camera parameters and load images
    '''
    bl_label = "Load COLMAP Data"
    bl_idname = "addon.load_colmap"

    @classmethod
    def poll(cls, context):
        return context.scene.my_tool.colmap_path != ''

    def execute(self, context):
        scene = context.scene
        mytool = scene.my_tool

        # remove all objects
        for mesh in bpy.data.meshes:
            bpy.data.meshes.remove(mesh, do_unlink=True)
        for camera in bpy.data.cameras:
            bpy.data.cameras.remove(camera)
        for light in bpy.data.lights:
            bpy.data.lights.remove(light)
        for material in bpy.data.materials:
            bpy.data.materials.remove(material, do_unlink=True)
        for image in bpy.data.images:
            bpy.data.images.remove(image, do_unlink=True)
        # load data
        cameras, images, points3D = read_model(bpy.path.abspath(mytool.colmap_path + 'sparse/'), ext='.bin')
        display_pointcloud(points3D)

        global colmap_data
        global point_cloud_vertices

        colmap_data['cameras'] = cameras
        colmap_data['images'] = images
        colmap_data['points3D'] = points3D

        point_cloud_vertices = np.stack([point.xyz for point in points3D.values()])

        # generate bounding boxes for cropping
        generate_cropping_planes()
        reset_my_slider_to_default()
        # update_cropping_plane(bpy.context.scene)

        return {'FINISHED'}


class Crop(Operator):
    '''
    crop points outside the bounding box
    note: if you want to see the result of point cropping, please follow the steps:
            1.click "crop points" button
            2.enter the edit mode
            3.hide the cropping plane
    '''

    bl_label = "Crop Pointcloud"
    bl_idname = "addon.crop"

    @classmethod
    def poll(cls, context):
        return point_cloud_vertices is not None

    def execute(self, context):
        if bpy.context.active_object.mode == 'EDIT':
            bpy.ops.object.editmode_toggle()
        delete_bounding_sphere()

        global point_cloud_vertices
        global select_point_index

        box_verts = np.array([v.co for v in bpy.data.objects['Bounding Box'].data.vertices])

        max_coordinate = np.max(box_verts, axis=0)
        min_coordinate = np.min(box_verts, axis=0)

        x_min = min_coordinate[0]
        x_max = max_coordinate[0]
        y_min = min_coordinate[1]
        y_max = max_coordinate[1]
        z_min = min_coordinate[2]
        z_max = max_coordinate[2]

        # initialization
        mesh = bpy.data.objects['Point Cloud'].data
        mesh.vertices.foreach_set("hide", [True] * len(mesh.vertices))
        select_point_index = np.where((point_cloud_vertices[:, 0] >= x_min) &
                                      (point_cloud_vertices[:, 0] <= x_max) &
                                      (point_cloud_vertices[:, 1] >= y_min) &
                                      (point_cloud_vertices[:, 1] <= y_max) &
                                      (point_cloud_vertices[:, 2] >= z_min) &
                                      (point_cloud_vertices[:, 2] <= z_max))

        for index in select_point_index[0]:
            bpy.data.objects['Point Cloud'].data.vertices[index].hide = False

        if 'Point Cloud' in bpy.data.objects:
            obj = bpy.context.scene.objects['Point Cloud']
            bpy.context.view_layer.objects.active = obj
            bpy.ops.object.mode_set(mode='EDIT')

        return {'FINISHED'}


class BoundSphere(Operator):
    '''
    crop points outside the bounding box
    '''

    bl_label = "Create Bounding Sphere"
    bl_idname = "addon.add_bound_sphere"

    def execute(self, context):
        global point_cloud_vertices
        global select_point_index

        if bpy.context.active_object.mode == 'EDIT':
            bpy.ops.object.editmode_toggle()
        delete_bounding_sphere()

        unhide_verts = point_cloud_vertices[select_point_index]

        max_coordinate = np.max(unhide_verts, axis=0)
        min_coordinate = np.min(unhide_verts, axis=0)

        x_min = min_coordinate[0]
        x_max = max_coordinate[0]
        y_min = min_coordinate[1]
        y_max = max_coordinate[1]
        z_min = min_coordinate[2]
        z_max = max_coordinate[2]

        center_x = (x_min + x_max) / 2
        center_y = (y_min + y_max) / 2
        center_z = (z_min + z_max) / 2

        radius = np.max(np.sqrt((unhide_verts[:, 0] - center_x) ** 2 + (unhide_verts[:, 1] - center_y) ** 2 + (
                unhide_verts[:, 2] - center_z) ** 2))
        center = (center_x, center_y, center_z)

        num_segments = 128
        sphere_verts = []
        sphere_faces = []

        for i in range(num_segments):
            theta1 = i * 2 * np.pi / num_segments
            z = radius * np.sin(theta1)
            xy = radius * np.cos(theta1)
            for j in range(num_segments):
                theta2 = j * 2 * np.pi / num_segments
                x = xy * np.sin(theta2)
                y = xy * np.cos(theta2)
                sphere_verts.append([center[0] + x, center[1] + y, center[2] + z])

        for i in range(num_segments - 1):
            for j in range(num_segments):
                idx1 = i * num_segments + j
                idx2 = (i + 1) * num_segments + j
                idx3 = (i + 1) * num_segments + (j + 1) % num_segments
                idx4 = i * num_segments + (j + 1) % num_segments
                sphere_faces.append([idx1, idx2, idx3])
                sphere_faces.append([idx1, idx3, idx4])

        sphere_mesh = bpy.data.meshes.new('Bounding Sphere')
        sphere_mesh.from_pydata(sphere_verts, [], sphere_faces)
        sphere_mesh.update()

        sphere_obj = bpy.data.objects.new("Bounding Sphere", sphere_mesh)
        bpy.context.scene.collection.objects.link(sphere_obj)

        if 'Point Cloud' in bpy.data.objects:
            obj = bpy.context.scene.objects['Point Cloud']
            bpy.context.view_layer.objects.active = obj
            bpy.ops.object.mode_set(mode='EDIT')

        return {'FINISHED'}


class HideShowBox(Operator):
    bl_label = "Hide/Show Bounding Box"
    bl_idname = "addon.hide_show_box"

    @classmethod
    def poll(cls, context):
        return point_cloud_vertices is not None

    def execute(self, context):
        status = bpy.context.scene.objects['Bounding Box'].hide_get()
        bpy.context.scene.objects['Bounding Box'].hide_set(not status)
        return {'FINISHED'}


class HideShowSphere(Operator):
    bl_label = "Hide/Show Bounding Sphere"
    bl_idname = "addon.hide_show_sphere"

    def execute(self, context):
        status = bpy.context.scene.objects['Bounding Sphere'].hide_get()
        bpy.context.scene.objects['Bounding Sphere'].hide_set(not status)
        return {'FINISHED'}


class HideShowCroppedPoints(Operator):
    bl_label = "Hide/Show Cropped Points"
    bl_idname = "addon.hide_show_cropped"

    @classmethod
    def poll(cls, context):
        return point_cloud_vertices is not None

    def execute(self, context):
        bpy.ops.object.editmode_toggle()
        return {'FINISHED'}


class ExportSceneParameters(Operator):
    bl_label = "Export Scene Parameters"
    bl_idname = "addon.export_scene_param"

    # TODO: add poll func so that we don't export until sphere is added
    @classmethod
    def poll(cls, context):
        return point_cloud_vertices is not None

    def execute(self, context):
        # TODO: write to json
        return {'FINISHED'}


class HideShowImagePlane(Operator):
    bl_label = "Hide/Show Image Plane"
    bl_idname = "addon.hide_show_cam_plane"

    @classmethod
    def poll(cls, context):
        return 'Image Plane' in context.scene.collection.objects

    def execute(self, context):
        status = bpy.context.scene.objects['Image Plane'].hide_get()
        bpy.context.scene.objects['Image Plane'].hide_set(not status)
        return {'FINISHED'}


class HighlightPointcloud(Operator):
    bl_label = "Highlight Pointcloud"
    bl_idname = "addon.highlight_pointcloud"

    @classmethod
    def poll(cls, context):
        # do not enable when no point cloud is loaded and camera not created
        return 'Point Cloud' in context.scene.collection.objects and 'Camera' in context.scene.collection.objects

    def execute(self, context):
        # TODO: make point cloud active, change to edit mode, and select all points
        return {'FINISHED'}


# ------------------------------------------------------------------------
#    Panel
# ------------------------------------------------------------------------

class NeuralangeloCustomPanel(bpy.types.Panel):
    bl_category = "Neuralangelo"
    bl_space_type = "VIEW_3D"
    bl_region_type = "UI"


class MainPanel(NeuralangeloCustomPanel, bpy.types.Panel):
    bl_idname = "BN_PT_main"
    bl_label = "Neuralangelo Addon"

    def draw(self, context):
        scene = context.scene
        layout = self.layout
        mytool = scene.my_tool

        row = layout.row(align=True)
        row.prop(mytool, "transparency_toggle")
        sub = row.row()
        sub.prop(mytool, "transparency_slider", slider=True, text='Transparency of Objects')
        sub.enabled = mytool.transparency_toggle


class LoadingPanel(NeuralangeloCustomPanel, bpy.types.Panel):
    bl_parent_id = "BN_PT_main"
    bl_idname = "BN_PT_loading"
    bl_label = "Load Data"

    def draw(self, context):
        scene = context.scene
        layout = self.layout
        mytool = scene.my_tool

        layout.prop(mytool, "colmap_path")
        layout.operator("addon.load_colmap")
        layout.separator()


class BoundingPanel(NeuralangeloCustomPanel, bpy.types.Panel):
    bl_parent_id = "BN_PT_main"
    bl_idname = "BN_PT_bounding"
    bl_label = "Define Bounding Region"

    def draw(self, context):
        scene = context.scene
        layout = self.layout
        mytool = scene.my_tool

        # bounding box
        box = layout.box()
        row = box.row()
        row.alignment = 'CENTER'
        row.label(text="Edit Bounding Box")

        x_row = box.row()
        x_row.prop(mytool, "box_slider", index=0, slider=True, text='X min')
        x_row.prop(mytool, "box_slider", index=1, slider=True, text='X max')

        y_row = box.row()
        y_row.prop(mytool, "box_slider", index=2, slider=True, text='Y min')
        y_row.prop(mytool, "box_slider", index=3, slider=True, text='Y max')

        z_row = box.row()
        z_row.prop(mytool, "box_slider", index=4, slider=True, text='Z min')
        z_row.prop(mytool, "box_slider", index=5, slider=True, text='Z max')

        box.separator()
        row = box.row()
        row.operator("addon.hide_show_box")
        row.operator("addon.crop")
        box.row().operator("addon.hide_show_cropped")

        layout.separator()

        # bounding sphere
        box = layout.box()
        row = box.row()
        row.alignment = 'CENTER'
        row.label(text="Create Bounding Sphere")
        row = box.row()
        row.operator("addon.add_bound_sphere")
        row.operator("addon.hide_show_sphere")
        box.row().operator('addon.export_scene_param')


class CameraPanel(NeuralangeloCustomPanel, bpy.types.Panel):
    bl_parent_id = "BN_PT_main"
    bl_idname = "BN_PT_camera"
    bl_label = "Inspect Camera Poses"

    def draw(self, context):
        scene = context.scene
        layout = self.layout
        mytool = scene.my_tool

        box = layout.box()
        row = box.row()
        row.alignment = 'CENTER'
        row.label(text="Load Camera Data")
        row = box.row()
        row.operator("addon.load_camera")
        row.operator("addon.hide_show_cam_plane")
        box.row().operator("addon.highlight_pointcloud")


# ------------------------------------------------------------------------
#    Registration
# ------------------------------------------------------------------------

classes = (
    MyProperties,
    LoadCOLMAP,
    MainPanel,
    LoadingPanel,
    BoundingPanel,
    CameraPanel,
    Crop,
    BoundSphere,
    HideShowBox,
    HideShowSphere,
    HideShowCroppedPoints,
    LoadCamera,
    HideShowImagePlane,
    ExportSceneParameters,
    HighlightPointcloud
)


def register():
    from bpy.utils import register_class
    for cls in classes:
        register_class(cls)

    bpy.types.Scene.my_tool = PointerProperty(type=MyProperties)


def unregister():
    from bpy.utils import unregister_class
    for cls in reversed(classes):
        unregister_class(cls)
    del bpy.types.Scene.my_tool


if __name__ == "__main__":
    register()
>>>>>>> 4502950d
<|MERGE_RESOLUTION|>--- conflicted
+++ resolved
@@ -1,1269 +1,3 @@
-<<<<<<< HEAD
-# ------------------------------------------------------------------------
-#    COLMAP code: https://github.com/colmap/colmap/blob/dev/scripts/python/read_write_model.py
-# ------------------------------------------------------------------------
-
-import collections
-import os
-import struct
-import bpy
-import numpy as np
-
-from typing import Union, Tuple, Optional, List
-from mathutils import Matrix, Vector, Euler
-
-CameraModel = collections.namedtuple(
-    "CameraModel", ["model_id", "model_name", "num_params"])
-Camera = collections.namedtuple(
-    "Camera", ["id", "model", "width", "height", "params"])
-BaseImage = collections.namedtuple(
-    "Image", ["id", "qvec", "tvec", "camera_id", "name", "xys", "point3D_ids"])
-Point3D = collections.namedtuple(
-    "Point3D", ["id", "xyz", "rgb", "error", "image_ids", "point2D_idxs"])
-
-
-class Image(BaseImage):
-    def qvec2rotmat(self):
-        return qvec2rotmat(self.qvec)
-
-
-CAMERA_MODELS = {
-    CameraModel(model_id=0, model_name="SIMPLE_PINHOLE", num_params=3),
-    CameraModel(model_id=1, model_name="PINHOLE", num_params=4),
-    CameraModel(model_id=2, model_name="SIMPLE_RADIAL", num_params=4),
-    CameraModel(model_id=3, model_name="RADIAL", num_params=5),
-    CameraModel(model_id=4, model_name="OPENCV", num_params=8),
-    CameraModel(model_id=5, model_name="OPENCV_FISHEYE", num_params=8),
-    CameraModel(model_id=6, model_name="FULL_OPENCV", num_params=12),
-    CameraModel(model_id=7, model_name="FOV", num_params=5),
-    CameraModel(model_id=8, model_name="SIMPLE_RADIAL_FISHEYE", num_params=4),
-    CameraModel(model_id=9, model_name="RADIAL_FISHEYE", num_params=5),
-    CameraModel(model_id=10, model_name="THIN_PRISM_FISHEYE", num_params=12)
-}
-CAMERA_MODEL_IDS = dict([(camera_model.model_id, camera_model)
-                         for camera_model in CAMERA_MODELS])
-CAMERA_MODEL_NAMES = dict([(camera_model.model_name, camera_model)
-                           for camera_model in CAMERA_MODELS])
-
-
-def read_next_bytes(fid, num_bytes, format_char_sequence, endian_character="<"):
-    """Read and unpack the next bytes from a binary file.
-    :param fid:
-    :param num_bytes: Sum of combination of {2, 4, 8}, e.g. 2, 6, 16, 30, etc.
-    :param format_char_sequence: List of {c, e, f, d, h, H, i, I, l, L, q, Q}.
-    :param endian_character: Any of {@, =, <, >, !}
-    :return: Tuple of read and unpacked values.
-    """
-    data = fid.read(num_bytes)
-    return struct.unpack(endian_character + format_char_sequence, data)
-
-
-def read_cameras_text(path):
-    """
-    see: src/base/reconstruction.cc
-        void Reconstruction::WriteCamerasText(const std::string& path)
-        void Reconstruction::ReadCamerasText(const std::string& path)
-    """
-    cameras = {}
-    with open(path, "r") as fid:
-        while True:
-            line = fid.readline()
-            if not line:
-                break
-            line = line.strip()
-            if len(line) > 0 and line[0] != "#":
-                elems = line.split()
-                camera_id = int(elems[0])
-                model = elems[1]
-                width = int(elems[2])
-                height = int(elems[3])
-                params = np.array(tuple(map(float, elems[4:])))
-                cameras[camera_id] = Camera(id=camera_id, model=model,
-                                            width=width, height=height,
-                                            params=params)
-    return cameras
-
-
-def read_cameras_binary(path_to_model_file):
-    """
-    see: src/base/reconstruction.cc
-        void Reconstruction::WriteCamerasBinary(const std::string& path)
-        void Reconstruction::ReadCamerasBinary(const std::string& path)
-    """
-    cameras = {}
-    with open(path_to_model_file, "rb") as fid:
-        num_cameras = read_next_bytes(fid, 8, "Q")[0]
-        for _ in range(num_cameras):
-            camera_properties = read_next_bytes(
-                fid, num_bytes=24, format_char_sequence="iiQQ")
-            camera_id = camera_properties[0]
-            model_id = camera_properties[1]
-            model_name = CAMERA_MODEL_IDS[camera_properties[1]].model_name
-            width = camera_properties[2]
-            height = camera_properties[3]
-            num_params = CAMERA_MODEL_IDS[model_id].num_params
-            params = read_next_bytes(fid, num_bytes=8 * num_params,
-                                     format_char_sequence="d" * num_params)
-            cameras[camera_id] = Camera(id=camera_id,
-                                        model=model_name,
-                                        width=width,
-                                        height=height,
-                                        params=np.array(params))
-        assert len(cameras) == num_cameras
-    return cameras
-
-
-def read_images_text(path):
-    """
-    see: src/base/reconstruction.cc
-        void Reconstruction::ReadImagesText(const std::string& path)
-        void Reconstruction::WriteImagesText(const std::string& path)
-    """
-    images = {}
-    with open(path, "r") as fid:
-        while True:
-            line = fid.readline()
-            if not line:
-                break
-            line = line.strip()
-            if len(line) > 0 and line[0] != "#":
-                elems = line.split()
-                image_id = int(elems[0])
-                qvec = np.array(tuple(map(float, elems[1:5])))
-                tvec = np.array(tuple(map(float, elems[5:8])))
-                camera_id = int(elems[8])
-                image_name = elems[9]
-                elems = fid.readline().split()
-                xys = np.column_stack([tuple(map(float, elems[0::3])),
-                                       tuple(map(float, elems[1::3]))])
-                point3D_ids = np.array(tuple(map(int, elems[2::3])))
-                images[image_id] = Image(
-                    id=image_id, qvec=qvec, tvec=tvec,
-                    camera_id=camera_id, name=image_name,
-                    xys=xys, point3D_ids=point3D_ids)
-    return images
-
-
-def read_images_binary(path_to_model_file):
-    """
-    see: src/base/reconstruction.cc
-        void Reconstruction::ReadImagesBinary(const std::string& path)
-        void Reconstruction::WriteImagesBinary(const std::string& path)
-    """
-    images = {}
-    with open(path_to_model_file, "rb") as fid:
-        num_reg_images = read_next_bytes(fid, 8, "Q")[0]
-        for _ in range(num_reg_images):
-            binary_image_properties = read_next_bytes(
-                fid, num_bytes=64, format_char_sequence="idddddddi")
-            image_id = binary_image_properties[0]
-            qvec = np.array(binary_image_properties[1:5])
-            tvec = np.array(binary_image_properties[5:8])
-            camera_id = binary_image_properties[8]
-            image_name = ""
-            current_char = read_next_bytes(fid, 1, "c")[0]
-            while current_char != b"\x00":  # look for the ASCII 0 entry
-                image_name += current_char.decode("utf-8")
-                current_char = read_next_bytes(fid, 1, "c")[0]
-            num_points2D = read_next_bytes(fid, num_bytes=8,
-                                           format_char_sequence="Q")[0]
-            x_y_id_s = read_next_bytes(fid, num_bytes=24 * num_points2D,
-                                       format_char_sequence="ddq" * num_points2D)
-            xys = np.column_stack([tuple(map(float, x_y_id_s[0::3])),
-                                   tuple(map(float, x_y_id_s[1::3]))])
-            point3D_ids = np.array(tuple(map(int, x_y_id_s[2::3])))
-            images[image_id] = Image(
-                id=image_id, qvec=qvec, tvec=tvec,
-                camera_id=camera_id, name=image_name,
-                xys=xys, point3D_ids=point3D_ids)
-    return images
-
-
-def read_points3D_text(path):
-    """
-    see: src/base/reconstruction.cc
-        void Reconstruction::ReadPoints3DText(const std::string& path)
-        void Reconstruction::WritePoints3DText(const std::string& path)
-    """
-    points3D = {}
-    with open(path, "r") as fid:
-        while True:
-            line = fid.readline()
-            if not line:
-                break
-            line = line.strip()
-            if len(line) > 0 and line[0] != "#":
-                elems = line.split()
-                point3D_id = int(elems[0])
-                xyz = np.array(tuple(map(float, elems[1:4])))
-                rgb = np.array(tuple(map(int, elems[4:7])))
-                error = float(elems[7])
-                image_ids = np.array(tuple(map(int, elems[8::2])))
-                point2D_idxs = np.array(tuple(map(int, elems[9::2])))
-                points3D[point3D_id] = Point3D(id=point3D_id, xyz=xyz, rgb=rgb,
-                                               error=error, image_ids=image_ids,
-                                               point2D_idxs=point2D_idxs)
-    return points3D
-
-
-def read_points3D_binary(path_to_model_file):
-    """
-    see: src/base/reconstruction.cc
-        void Reconstruction::ReadPoints3DBinary(const std::string& path)
-        void Reconstruction::WritePoints3DBinary(const std::string& path)
-    """
-    points3D = {}
-    with open(path_to_model_file, "rb") as fid:
-        num_points = read_next_bytes(fid, 8, "Q")[0]
-        for _ in range(num_points):
-            binary_point_line_properties = read_next_bytes(
-                fid, num_bytes=43, format_char_sequence="QdddBBBd")
-            point3D_id = binary_point_line_properties[0]
-            xyz = np.array(binary_point_line_properties[1:4])
-            rgb = np.array(binary_point_line_properties[4:7])
-            error = np.array(binary_point_line_properties[7])
-            track_length = read_next_bytes(
-                fid, num_bytes=8, format_char_sequence="Q")[0]
-            track_elems = read_next_bytes(
-                fid, num_bytes=8 * track_length,
-                format_char_sequence="ii" * track_length)
-            image_ids = np.array(tuple(map(int, track_elems[0::2])))
-            point2D_idxs = np.array(tuple(map(int, track_elems[1::2])))
-            points3D[point3D_id] = Point3D(
-                id=point3D_id, xyz=xyz, rgb=rgb,
-                error=error, image_ids=image_ids,
-                point2D_idxs=point2D_idxs)
-    return points3D
-
-
-def detect_model_format(path, ext):
-    if os.path.isfile(os.path.join(path, "cameras" + ext)) and \
-            os.path.isfile(os.path.join(path, "images" + ext)) and \
-            os.path.isfile(os.path.join(path, "points3D" + ext)):
-        print("Detected model format: '" + ext + "'")
-        return True
-
-    return False
-
-
-def read_model(path, ext=""):
-    # try to detect the extension automatically
-    if ext == "":
-        if detect_model_format(path, ".bin"):
-            ext = ".bin"
-        elif detect_model_format(path, ".txt"):
-            ext = ".txt"
-        else:
-            print("Provide model format: '.bin' or '.txt'")
-            return
-
-    if ext == ".txt":
-        cameras = read_cameras_text(os.path.join(path, "cameras" + ext))
-        images = read_images_text(os.path.join(path, "images" + ext))
-        points3D = read_points3D_text(os.path.join(path, "points3D") + ext)
-    else:
-        cameras = read_cameras_binary(os.path.join(path, "cameras" + ext))
-        images = read_images_binary(os.path.join(path, "images" + ext))
-        points3D = read_points3D_binary(os.path.join(path, "points3D") + ext)
-    return cameras, images, points3D
-
-
-def qvec2rotmat(qvec):
-    return np.array([
-        [1 - 2 * qvec[2] ** 2 - 2 * qvec[3] ** 2,
-         2 * qvec[1] * qvec[2] - 2 * qvec[0] * qvec[3],
-         2 * qvec[3] * qvec[1] + 2 * qvec[0] * qvec[2]],
-        [2 * qvec[1] * qvec[2] + 2 * qvec[0] * qvec[3],
-         1 - 2 * qvec[1] ** 2 - 2 * qvec[3] ** 2,
-         2 * qvec[2] * qvec[3] - 2 * qvec[0] * qvec[1]],
-        [2 * qvec[3] * qvec[1] - 2 * qvec[0] * qvec[2],
-         2 * qvec[2] * qvec[3] + 2 * qvec[0] * qvec[1],
-         1 - 2 * qvec[1] ** 2 - 2 * qvec[2] ** 2]])
-
-
-def rotmat2qvec(R):
-    Rxx, Ryx, Rzx, Rxy, Ryy, Rzy, Rxz, Ryz, Rzz = R.flat
-    K = np.array([
-        [Rxx - Ryy - Rzz, 0, 0, 0],
-        [Ryx + Rxy, Ryy - Rxx - Rzz, 0, 0],
-        [Rzx + Rxz, Rzy + Ryz, Rzz - Rxx - Ryy, 0],
-        [Ryz - Rzy, Rzx - Rxz, Rxy - Ryx, Rxx + Ryy + Rzz]]) / 3.0
-    eigvals, eigvecs = np.linalg.eigh(K)
-    qvec = eigvecs[[3, 0, 1, 2], np.argmax(eigvals)]
-    if qvec[0] < 0:
-        qvec *= -1
-    return qvec
-
-
-def invert_tvec(tvec, qvec):
-    R = qvec2rotmat(qvec)
-    R = R.T
-    tvec = -np.dot(R, tvec)
-    tvec_invert = np.array([tvec[0], tvec[1], tvec[2]])
-    return tvec_invert
-
-
-# ------------------------------------------------------------------------
-#    Borrowed from BlenderProc:
-#    https://github.com/DLR-RM/BlenderProc
-# ------------------------------------------------------------------------
-def set_intrinsics_from_K_matrix(K: Union[np.ndarray, Matrix], image_width: int, image_height: int,
-                                 clip_start: float = None, clip_end: float = None):
-    """ Set the camera intrinsics via a K matrix.
-    The K matrix should have the format:
-        [[fx, 0, cx],
-         [0, fy, cy],
-         [0, 0,  1]]
-    This method is based on https://blender.stackexchange.com/a/120063.
-    :param K: The 3x3 K matrix.
-    :param image_width: The image width in pixels.
-    :param image_height: The image height in pixels.
-    :param clip_start: Clipping start.
-    :param clip_end: Clipping end.
-    """
-
-    K = Matrix(K)
-
-    cam = bpy.context.scene.objects['Camera'].data
-
-    if abs(K[0][1]) > 1e-7:
-        raise ValueError(f"Skew is not supported by blender and therefore "
-                         f"not by BlenderProc, set this to zero: {K[0][1]} and recalibrate")
-
-    fx, fy = K[0][0], K[1][1]
-    cx, cy = K[0][2], K[1][2]
-
-    # If fx!=fy change pixel aspect ratio
-    pixel_aspect_x = pixel_aspect_y = 1
-    if fx > fy:
-        pixel_aspect_y = fx / fy
-    elif fx < fy:
-        pixel_aspect_x = fy / fx
-
-    # Compute sensor size in mm and view in px
-    pixel_aspect_ratio = pixel_aspect_y / pixel_aspect_x
-    view_fac_in_px = get_view_fac_in_px(cam, pixel_aspect_x, pixel_aspect_y, image_width, image_height)
-    sensor_size_in_mm = get_sensor_size(cam)
-
-    # Convert focal length in px to focal length in mm
-    f_in_mm = fx * sensor_size_in_mm / view_fac_in_px
-
-    # Convert principal point in px to blenders internal format
-    shift_x = (cx - (image_width - 1) / 2) / -view_fac_in_px
-    shift_y = (cy - (image_height - 1) / 2) / view_fac_in_px * pixel_aspect_ratio
-
-    # Finally set all intrinsics
-    set_intrinsics_from_blender_params(f_in_mm, image_width, image_height, clip_start, clip_end, pixel_aspect_x,
-                                       pixel_aspect_y, shift_x, shift_y, "MILLIMETERS")
-
-
-def get_sensor_size(cam: bpy.types.Camera) -> float:
-    """ Returns the sensor size in millimeters based on the configured sensor_fit.
-    :param cam: The camera object.
-    :return: The sensor size in millimeters.
-    """
-    if cam.sensor_fit == 'VERTICAL':
-        sensor_size_in_mm = cam.sensor_height
-    else:
-        sensor_size_in_mm = cam.sensor_width
-    return sensor_size_in_mm
-
-
-def get_view_fac_in_px(cam: bpy.types.Camera, pixel_aspect_x: float, pixel_aspect_y: float,
-                       resolution_x_in_px: int, resolution_y_in_px: int) -> int:
-    """ Returns the camera view in pixels.
-    :param cam: The camera object.
-    :param pixel_aspect_x: The pixel aspect ratio along x.
-    :param pixel_aspect_y: The pixel aspect ratio along y.
-    :param resolution_x_in_px: The image width in pixels.
-    :param resolution_y_in_px: The image height in pixels.
-    :return: The camera view in pixels.
-    """
-    # Determine the sensor fit mode to use
-    if cam.sensor_fit == 'AUTO':
-        if pixel_aspect_x * resolution_x_in_px >= pixel_aspect_y * resolution_y_in_px:
-            sensor_fit = 'HORIZONTAL'
-        else:
-            sensor_fit = 'VERTICAL'
-    else:
-        sensor_fit = cam.sensor_fit
-
-    # Based on the sensor fit mode, determine the view in pixels
-    pixel_aspect_ratio = pixel_aspect_y / pixel_aspect_x
-    if sensor_fit == 'HORIZONTAL':
-        view_fac_in_px = resolution_x_in_px
-    else:
-        view_fac_in_px = pixel_aspect_ratio * resolution_y_in_px
-
-    return view_fac_in_px
-
-
-def set_intrinsics_from_blender_params(lens: float = None, image_width: int = None, image_height: int = None,
-                                       clip_start: float = None, clip_end: float = None,
-                                       pixel_aspect_x: float = None, pixel_aspect_y: float = None, shift_x: int = None,
-                                       shift_y: int = None, lens_unit: str = None):
-    """ Sets the camera intrinsics using blenders represenation.
-    :param lens: Either the focal length in millimeters or the FOV in radians, depending on the given lens_unit.
-    :param image_width: The image width in pixels.
-    :param image_height: The image height in pixels.
-    :param clip_start: Clipping start.
-    :param clip_end: Clipping end.
-    :param pixel_aspect_x: The pixel aspect ratio along x.
-    :param pixel_aspect_y: The pixel aspect ratio along y.
-    :param shift_x: The shift in x direction.
-    :param shift_y: The shift in y direction.
-    :param lens_unit: Either FOV or MILLIMETERS depending on whether the lens is defined as focal length in
-                      millimeters or as FOV in radians.
-    """
-
-    cam = bpy.context.scene.objects['Camera'].data
-
-    if lens_unit is not None:
-        cam.lens_unit = lens_unit
-
-    if lens is not None:
-        # Set focal length
-        if cam.lens_unit == 'MILLIMETERS':
-            if lens < 1:
-                raise Exception("The focal length is smaller than 1mm which is not allowed in blender: " + str(lens))
-            cam.lens = lens
-        elif cam.lens_unit == "FOV":
-            cam.angle = lens
-        else:
-            raise Exception("No such lens unit: " + lens_unit)
-
-    # Set resolution
-    if image_width is not None:
-        bpy.context.scene.render.resolution_x = image_width
-    if image_height is not None:
-        bpy.context.scene.render.resolution_y = image_height
-
-    # Set clipping
-    if clip_start is not None:
-        cam.clip_start = clip_start
-    if clip_end is not None:
-        cam.clip_end = clip_end
-
-    # Set aspect ratio
-    if pixel_aspect_x is not None:
-        bpy.context.scene.render.pixel_aspect_x = pixel_aspect_x
-    if pixel_aspect_y is not None:
-        bpy.context.scene.render.pixel_aspect_y = pixel_aspect_y
-
-    # Set shift
-    if shift_x is not None:
-        cam.shift_x = shift_x
-    if shift_y is not None:
-        cam.shift_y = shift_y
-
-
-# ------------------------------------------------------------------------
-#    AddOn code:
-#    useful tutorial: https://blender.stackexchange.com/questions/57306/how-to-create-a-custom-ui
-# ------------------------------------------------------------------------
-
-# bl_info
-bl_info = {
-    "name": "BlenderNeuralangelo",
-    "version": (1, 0),
-    "blender": (3, 3, 1),
-    "location": "PROPERTIES",
-    "warning": "",  # used for warning icon and text in addons panel
-    "support": "COMMUNITY",
-    "category": "Interface"
-}
-
-from bpy.props import (StringProperty,
-                       BoolProperty,
-                       FloatProperty,
-                       FloatVectorProperty,
-                       PointerProperty,
-                       )
-from bpy.types import (Operator,
-                       PropertyGroup,
-                       )
-
-# global variables for easier access
-colmap_data = {}
-old_box_offset = [0, 0, 0, 0, 0, 0]
-view_port = None
-point_cloud_vertices = []
-select_point_index = []
-
-
-# ------------------------------------------------------------------------
-#    Utility scripts
-# ------------------------------------------------------------------------
-
-def display_pointcloud(points3D):
-    '''
-    load and display point cloud
-    borrowed from https://github.com/TombstoneTumbleweedArt/import-ply-as-verts
-    '''
-
-    xyzs = np.stack([point.xyz for point in points3D.values()])
-    rgbs = np.stack([point.rgb for point in points3D.values()])  # / 255.0
-
-    # Copy the positions
-    ply_name = 'point cloud'
-    mesh = bpy.data.meshes.new(name=ply_name)
-    mesh.vertices.add(xyzs.shape[0])
-    mesh.vertices.foreach_set("co", [a for v in xyzs for a in v])
-
-    # Create our new object here
-    for ob in bpy.context.selected_objects:
-        ob.select_set(False)
-    obj = bpy.data.objects.new(ply_name, mesh)
-    bpy.context.collection.objects.link(obj)
-    bpy.context.view_layer.objects.active = obj
-    obj.select_set(True)
-
-    mesh.update()
-    mesh.validate()
-
-
-def generate_camera_plane(qvec, tvec, camera, image_width, image_height):
-    if 'camera plane' in bpy.data.objects:
-        obj = bpy.context.scene.objects['camera plane']
-        bpy.data.meshes.remove(obj.data, do_unlink=True)
-
-    qvec[0:3] *= -1
-    camera.location = tvec
-    camera.rotation_quaternion = np.roll(qvec, 1)
-
-    bpy.context.view_layer.update()
-
-    world2camera = camera.matrix_world
-    camera_vert_origin = camera.data.view_frame()
-
-    trans_ratio = image_width / image_height
-    for vert in camera_vert_origin:
-        vert[0] *= trans_ratio
-
-    verts = camera_vert_origin
-
-    faces = [[0, 1, 2, 3]]
-    msh = bpy.data.meshes.new("camera plane")
-    msh.from_pydata(verts, [], faces)
-    obj = bpy.data.objects.new("camera plane", msh)
-    bpy.context.scene.collection.objects.link(obj)
-
-    plane = bpy.context.scene.objects['camera plane']
-
-    if 'Image Material' not in bpy.data.materials:
-        material = bpy.data.materials.new(name="Image Material")
-    else:
-        material = bpy.data.materials["Image Material"]
-
-    if len(plane.material_slots) == 0:
-        plane.data.materials.append(material)
-
-    material = plane.active_material
-    material.use_nodes = True
-
-    image_texture = material.node_tree.nodes.new(type='ShaderNodeTexImage')
-    principled_bsdf = material.node_tree.nodes.get('Principled BSDF')
-    material.node_tree.links.new(image_texture.outputs['Color'], principled_bsdf.inputs['Base Color'])
-
-    plane = bpy.context.scene.objects['camera plane']
-    bpy.context.view_layer.objects.active = plane
-    bpy.ops.object.mode_set(mode='EDIT')
-    bpy.ops.mesh.select_all(action='SELECT')
-    bpy.ops.uv.unwrap(method='ANGLE_BASED', margin=0)
-    bpy.ops.object.mode_set(mode='OBJECT')
-
-
-def generate_cropping_planes():
-    global point_cloud_vertices
-
-    max_coordinate = np.max(point_cloud_vertices, axis=0)
-    min_coordinate = np.min(point_cloud_vertices, axis=0)
-
-    x_min = min_coordinate[0]
-    x_max = max_coordinate[0]
-    y_min = min_coordinate[1]
-    y_max = max_coordinate[1]
-    z_min = min_coordinate[2]
-    z_max = max_coordinate[2]
-
-    verts = [[x_max, y_max, z_min],
-             [x_max, y_min, z_min],
-             [x_min, y_min, z_min],
-             [x_min, y_max, z_min],
-             [x_max, y_max, z_max],
-             [x_max, y_min, z_max],
-             [x_min, y_min, z_max],
-             [x_min, y_max, z_max]]
-
-    faces = [[0, 1, 5, 4],
-             [3, 2, 6, 7],
-             [0, 3, 7, 4],
-             [1, 2, 6, 5],
-             [0, 1, 2, 3],
-             [4, 5, 6, 7]]
-
-    msh = bpy.data.meshes.new("cropping plane")
-    msh.from_pydata(verts, [], faces)
-    obj = bpy.data.objects.new("cropping plane", msh)
-    bpy.context.scene.collection.objects.link(obj)
-
-    return
-
-
-def update_cropping_plane(scene):
-    global old_box_offset
-    global point_cloud_vertices
-
-    max_coordinate = np.max(point_cloud_vertices, axis=0)
-    min_coordinate = np.min(point_cloud_vertices, axis=0)
-
-    x_min = min_coordinate[0]
-    x_max = max_coordinate[0]
-    y_min = min_coordinate[1]
-    y_max = max_coordinate[1]
-    z_min = min_coordinate[2]
-    z_max = max_coordinate[2]
-
-    slider = bpy.context.scene.my_tool.box_slider
-    crop_plane = bpy.data.objects['cropping plane']
-
-    x_min_change = -slider[0]
-    x_max_change = -slider[1]
-    y_min_change = -slider[2]
-    y_max_change = -slider[3]
-    z_min_change = -slider[4]
-    z_max_change = -slider[5]
-
-    if x_min_change != old_box_offset[0] and x_max + x_max_change < x_min - x_min_change:
-        x_min_change = x_min - (x_max + x_max_change)
-        slider[0] = old_box_offset[0]
-    elif x_max_change != old_box_offset[1] and x_max + x_max_change < x_min - x_min_change:
-        x_max_change = x_min - x_min_change - x_max
-        slider[1] = old_box_offset[1]
-    elif y_min_change != old_box_offset[2] and y_max + y_max_change < y_min - y_min_change:
-        y_min_change = y_min - (y_max + y_max_change)
-        slider[2] = old_box_offset[2]
-    elif y_max_change != old_box_offset[3] and y_max + y_max_change < y_min - y_min_change:
-        y_max_change = y_min - y_min_change - y_max
-        slider[3] = old_box_offset[3]
-    elif z_min_change != old_box_offset[4] and z_max + z_max_change < z_min - z_min_change:
-        z_min_change = z_min - (z_max + z_max_change)
-        slider[4] = old_box_offset[4]
-    elif z_max_change != old_box_offset[5] and z_max + z_max_change < z_min - z_min_change:
-        z_max_change = z_min - z_min_change - z_max
-        slider[5] = old_box_offset[5]
-
-    old_box_offset = [n for n in slider]
-
-    crop_plane.data.vertices[0].co.x = x_max + x_max_change
-    crop_plane.data.vertices[0].co.y = y_max + y_max_change
-    crop_plane.data.vertices[0].co.z = z_min - z_min_change
-
-    crop_plane.data.vertices[1].co.x = x_max + x_max_change
-    crop_plane.data.vertices[1].co.y = y_min - y_min_change
-    crop_plane.data.vertices[1].co.z = z_min - z_min_change
-
-    crop_plane.data.vertices[2].co.x = x_min - x_min_change
-    crop_plane.data.vertices[2].co.y = y_min - y_min_change
-    crop_plane.data.vertices[2].co.z = z_min - z_min_change
-
-    crop_plane.data.vertices[3].co.x = x_min - x_min_change
-    crop_plane.data.vertices[3].co.y = y_max + y_max_change
-    crop_plane.data.vertices[3].co.z = z_min - z_min_change
-
-    crop_plane.data.vertices[4].co.x = x_max + x_max_change
-    crop_plane.data.vertices[4].co.y = y_max + y_max_change
-    crop_plane.data.vertices[4].co.z = z_max + z_max_change
-
-    crop_plane.data.vertices[5].co.x = x_max + x_max_change
-    crop_plane.data.vertices[5].co.y = y_min - y_min_change
-    crop_plane.data.vertices[5].co.z = z_max + z_max_change
-
-    crop_plane.data.vertices[6].co.x = x_min - x_min_change
-    crop_plane.data.vertices[6].co.y = y_min - y_min_change
-    crop_plane.data.vertices[6].co.z = z_max + z_max_change
-
-    crop_plane.data.vertices[7].co.x = x_min - x_min_change
-    crop_plane.data.vertices[7].co.y = y_max + y_max_change
-    crop_plane.data.vertices[7].co.z = z_max + z_max_change
-
-
-def reset_my_slider_to_default():
-    bpy.context.scene.my_tool.box_slider[0] = 0
-    bpy.context.scene.my_tool.box_slider[1] = 0
-    bpy.context.scene.my_tool.box_slider[2] = 0
-    bpy.context.scene.my_tool.box_slider[3] = 0
-    bpy.context.scene.my_tool.box_slider[4] = 0
-    bpy.context.scene.my_tool.box_slider[5] = 0
-
-
-def delete_bounding_sphere():
-    if 'Bounding Sphere' in bpy.data.objects:
-        obj = bpy.context.scene.objects['Bounding Sphere']
-        bpy.data.meshes.remove(obj.data, do_unlink=True)
-
-
-# TODO: can this be cleaned up??
-# TODO: when loading, not set to solid mode??
-def switch_viewport_to_solid(self, context):
-    toggle = context.scene.my_tool.transparency_toggle
-    #    view_port.shading.type='SOLID'
-    #    view_port.shading.show_xray=toggle
-    for area in bpy.context.screen.areas:
-        if area.type == 'VIEW_3D':
-            for space in area.spaces:
-                if space.type == 'VIEW_3D':
-                    space.shading.type = 'SOLID'
-                    space.shading.show_xray = toggle
-
-
-def update_transparency(self, context):
-    for area in bpy.context.screen.areas:
-        if area.type == 'VIEW_3D':
-            for space in area.spaces:
-                if space.type == 'VIEW_3D':
-                    alpha = context.scene.my_tool.transparency_slider
-                    space.shading.xray_alpha = alpha
-
-
-def set_keyframe(camera, qvec, tvec, idx, inter_frames, plane, image_width, image_height):
-    # Set rotation and translation of Camera in each frame
-    qvec[0:3] *= -1
-    camera.location = tvec
-    camera.rotation_quaternion = np.roll(qvec, 1)
-
-    camera.keyframe_insert(data_path='location', frame=idx * inter_frames)
-    camera.keyframe_insert(data_path='rotation_quaternion', frame=idx * inter_frames)
-
-    # Set vertices of Camera plane in eahc frame
-    bpy.context.view_layer.update()
-
-    world2camera = camera.matrix_world
-    camera_vert_origin = camera.data.view_frame()
-
-    trans_ratio = image_width / image_height
-
-    for vert in camera_vert_origin:
-        vert[1] /= trans_ratio  # BIG PLANE
-        # vert[0] *= trans_ratio   #SMALL PLANE
-
-    camera_verts = [world2camera @ v for v in camera_vert_origin]
-    plane_verts = plane.data.vertices
-
-    for i in range(4):
-        plane_verts[i].co = camera_verts[i]
-        plane_verts[i].keyframe_insert(data_path='co', frame=idx * inter_frames)
-
-    # Set image texture of Camera plane in eahc frame
-    material = plane.material_slots[0].material
-    texture = material.node_tree.nodes.get("Image Texture")
-    texture.image_user.frame_offset = idx - 1
-    texture.image_user.keyframe_insert(data_path="frame_offset", frame=idx * inter_frames)
-
-
-# ------------------------------------------------------------------------
-#    Scene Properties
-# ------------------------------------------------------------------------
-
-class MyProperties(PropertyGroup):
-    '''
-    slider bar, path, and everything else ....
-    '''
-    colmap_path: StringProperty(
-        name="Directory",
-        description="Choose a directory:",
-        default="",
-        maxlen=1024,
-        subtype='DIR_PATH'
-    )
-    box_slider: FloatVectorProperty(
-        name="Plane offset",
-        subtype='TRANSLATION',
-        description="X_min, X_max ,Y_min ,Y_max ,Z_min ,Z_max",
-        size=6,
-        min=0,
-        max=20,
-        default=(0, 0, 0, 0, 0, 0),
-    )
-    transparency_slider: FloatProperty(
-        name="Transparency",
-        description="Transparency",
-        min=0,
-        max=1,
-        default=0.1,
-        update=update_transparency
-    )
-    transparency_toggle: BoolProperty(
-        name="",
-        description="Toggle transparency",
-        default=True,
-        update=switch_viewport_to_solid
-    )
-
-
-# ------------------------------------------------------------------------
-#    Operators, i.e, buttons + callback
-# ------------------------------------------------------------------------
-class LoadCamera(Operator):
-    bl_label = "Load Poses and Images"
-    bl_idname = "addon.load_camera"
-
-    def execute(self, context):
-        for obj in bpy.data.cameras:
-            bpy.data.cameras.remove(obj)
-        for material in bpy.data.materials:
-            bpy.data.materials.remove(material, do_unlink=True)
-        #        for image in bpy.data.images:
-        #            bpy.data.images.remove(image, do_unlink=True)
-
-        global colmap_data
-
-        # Load Data
-
-        # Load colmap data
-        intrinsic_param = np.array([camera.params for camera in colmap_data['cameras'].values()])
-        intrinsic_matrix = [[intrinsic_param[0][0], 0, intrinsic_param[0][2]],
-                            [0, intrinsic_param[0][1], intrinsic_param[0][3]],
-                            [0, 0, 1]]
-
-        image_width = np.array([camera.width for camera in colmap_data['cameras'].values()])
-        image_height = np.array([camera.height for camera in colmap_data['cameras'].values()])
-        image_quaternion = np.stack([img.qvec for img in colmap_data['images'].values()])
-        image_translation = np.stack([img.tvec for img in colmap_data['images'].values()])
-        image_id = np.stack([img.name for img in colmap_data['images'].values()])
-
-        # Load image file
-        image_id_int = np.char.replace(image_id, '.jpg', '').astype(int)
-        sort_image_id = np.argsort(image_id_int)
-
-        image_folder_path = bpy.path.abspath(bpy.context.scene.my_tool.colmap_path + 'images/')
-
-        file_name = []
-        for image in os.listdir(image_folder_path):
-            file_name.append({'name': image})
-
-        bpy.ops.image.open(filepath=image_folder_path,
-                           directory=image_folder_path,
-                           files=file_name,
-                           relative_path=True, show_multiview=False)
-
-        image_sequence = bpy.data.images[-1]
-        image_sequence.source = 'SEQUENCE'
-
-        # Camera initialization
-
-        camera_data = bpy.data.cameras.new(name="Camera")
-        camera_object = bpy.data.objects.new(name="Camera", object_data=camera_data)
-        bpy.context.scene.collection.objects.link(camera_object)
-        bpy.data.objects['Camera'].rotation_mode = 'QUATERNION'
-
-        set_intrinsics_from_K_matrix(intrinsic_matrix, int(image_width[0]),
-                                     int(image_height[0]))  # set intrinsic matrix
-        camera = bpy.context.scene.objects['Camera']
-
-        # Camera Plane Setting
-        generate_camera_plane(image_quaternion[0], invert_tvec(image_translation[0], image_quaternion[0]), camera,
-                              int(image_width[0]), int(image_height[0]))  # create plane
-        plane = bpy.context.scene.objects['camera plane']
-
-        plane.material_slots[0].material.node_tree.nodes.get("Image Texture").image = image_sequence
-        bpy.data.materials["Image Material"].node_tree.nodes["Image Texture"].image_user.use_cyclic = True
-        bpy.data.materials["Image Material"].node_tree.nodes["Image Texture"].image_user.use_auto_refresh = True
-        bpy.data.materials["Image Material"].node_tree.nodes["Image Texture"].image_user.frame_duration = 1
-        bpy.data.materials["Image Material"].node_tree.nodes["Image Texture"].image_user.frame_start = 0
-        bpy.data.materials["Image Material"].node_tree.nodes["Image Texture"].image_user.frame_offset = 0
-
-        # Setting Camera & Camera Plane frame data
-        idx = 1
-        for i in sort_image_id:
-            set_keyframe(camera, image_quaternion[i],
-                         invert_tvec(image_translation[i], image_quaternion[i]),
-                         idx, 1, plane, int(image_width[0]), int(image_height[0]))
-            idx += 1
-
-        # Display image texture
-        plane = bpy.context.scene.objects['camera plane']
-        bpy.context.view_layer.objects.active = plane
-        bpy.ops.object.mode_set(mode='EDIT')
-        bpy.ops.mesh.select_all(action='SELECT')
-        bpy.ops.uv.unwrap(method='ANGLE_BASED', margin=0)
-        bpy.ops.object.mode_set(mode='OBJECT')
-        for area in bpy.context.screen.areas:
-            if area.type == 'VIEW_3D':
-                for space in area.spaces:
-                    if space.type == 'VIEW_3D':
-                        space.shading.color_type = 'TEXTURE'
-
-        return {'FINISHED'}
-
-
-class LoadCOLMAP(Operator):
-    '''
-    Load colmap data given file directory, setting up bounding box, set camera parameters and load images
-    '''
-    bl_label = "Load COLMAP Data"
-    bl_idname = "addon.load_colmap"
-
-    def execute(self, context):
-        scene = context.scene
-        mytool = scene.my_tool
-
-        # remove all objects
-        for mesh in bpy.data.meshes:
-            bpy.data.meshes.remove(mesh, do_unlink=True)
-        for camera in bpy.data.cameras:
-            bpy.data.cameras.remove(camera)
-        for light in bpy.data.lights:
-            bpy.data.lights.remove(light)
-        for material in bpy.data.materials:
-            bpy.data.materials.remove(material, do_unlink=True)
-        for image in bpy.data.images:
-            bpy.data.images.remove(image, do_unlink=True)
-        # load data
-        cameras, images, points3D = read_model(bpy.path.abspath(mytool.colmap_path + 'sparse/'), ext='.bin')
-        display_pointcloud(points3D)
-
-        global colmap_data
-        global point_cloud_vertices
-
-        colmap_data['cameras'] = cameras
-        colmap_data['images'] = images
-        colmap_data['points3D'] = points3D
-
-        point_cloud_vertices = np.stack([point.xyz for point in points3D.values()])
-
-        # generate bounding boxes for cropping
-        generate_cropping_planes()
-        reset_my_slider_to_default()
-        update_cropping_plane(bpy.context.scene)
-        print("TODO: set camera intrinsics")
-
-        print("TODO: set camera poses")
-
-        print("TODO: load images")
-
-        return {'FINISHED'}
-
-
-class Crop(Operator):
-    '''
-    crop points outside the bounding box
-    note: if you want to see the result of point cropping, please follow the steps:
-            1.click "crop points" button
-            2.enter the edit mode
-            3.hide the cropping plane
-    '''
-
-    bl_label = "Crop Pointcloud"
-    bl_idname = "addon.crop"
-
-    def execute(self, context):
-        if bpy.context.active_object.mode == 'EDIT':
-            bpy.ops.object.editmode_toggle()
-        delete_bounding_sphere()
-
-        global point_cloud_vertices
-        global select_point_index
-
-        box_verts = np.array([v.co for v in bpy.data.objects['cropping plane'].data.vertices])
-
-        max_coordinate = np.max(box_verts, axis=0)
-        min_coordinate = np.min(box_verts, axis=0)
-
-        x_min = min_coordinate[0]
-        x_max = max_coordinate[0]
-        y_min = min_coordinate[1]
-        y_max = max_coordinate[1]
-        z_min = min_coordinate[2]
-        z_max = max_coordinate[2]
-
-        # initialization
-        mesh = bpy.data.objects['point cloud'].data
-        mesh.vertices.foreach_set("hide", [True] * len(mesh.vertices))
-        print(np.where(point_cloud_vertices[:, 0] > 1))
-        select_point_index = np.where((point_cloud_vertices[:, 0] >= x_min) &
-                                      (point_cloud_vertices[:, 0] <= x_max) &
-                                      (point_cloud_vertices[:, 1] >= y_min) &
-                                      (point_cloud_vertices[:, 1] <= y_max) &
-                                      (point_cloud_vertices[:, 2] >= z_min) &
-                                      (point_cloud_vertices[:, 2] <= z_max))
-
-        for index in select_point_index[0]:
-            bpy.data.objects['point cloud'].data.vertices[index].hide = False
-
-        if 'point cloud' in bpy.data.objects:
-            obj = bpy.context.scene.objects['point cloud']
-            bpy.context.view_layer.objects.active = obj
-            bpy.ops.object.mode_set(mode='EDIT')
-
-        return {'FINISHED'}
-
-
-class BoundSphere(Operator):
-    '''
-    crop points outside the bounding box
-    '''
-
-    bl_label = "Create Bounding Sphere"
-    bl_idname = "addon.add_bound_sphere"
-
-    def execute(self, context):
-        global point_cloud_vertices
-        global select_point_index
-
-        if bpy.context.active_object.mode == 'EDIT':
-            bpy.ops.object.editmode_toggle()
-        delete_bounding_sphere()
-
-        unhide_verts = point_cloud_vertices[select_point_index]
-
-        max_coordinate = np.max(unhide_verts, axis=0)
-        min_coordinate = np.min(unhide_verts, axis=0)
-
-        x_min = min_coordinate[0]
-        x_max = max_coordinate[0]
-        y_min = min_coordinate[1]
-        y_max = max_coordinate[1]
-        z_min = min_coordinate[2]
-        z_max = max_coordinate[2]
-
-        center_x = (x_min + x_max) / 2
-        center_y = (y_min + y_max) / 2
-        center_z = (z_min + z_max) / 2
-
-        # TODO: clean up
-        Radius = np.max(np.sqrt((unhide_verts[:, 0] - center_x) ** 2 + (unhide_verts[:, 1] - center_y) ** 2 + (
-                unhide_verts[:, 2] - center_z) ** 2))
-        center = (center_x, center_y, center_z)
-
-        num_segments = 128
-        sphere_verts = []
-        sphere_faces = []
-
-        for i in range(num_segments):
-            theta1 = i * 2 * np.pi / num_segments
-            z = Radius * np.sin(theta1)
-            xy = Radius * np.cos(theta1)
-            for j in range(num_segments):
-                theta2 = j * 2 * np.pi / num_segments
-                x = xy * np.sin(theta2)
-                y = xy * np.cos(theta2)
-                sphere_verts.append([center[0] + x, center[1] + y, center[2] + z])
-
-        for i in range(num_segments - 1):
-            for j in range(num_segments):
-                idx1 = i * num_segments + j
-                idx2 = (i + 1) * num_segments + j
-                idx3 = (i + 1) * num_segments + (j + 1) % num_segments
-                idx4 = i * num_segments + (j + 1) % num_segments
-                sphere_faces.append([idx1, idx2, idx3])
-                sphere_faces.append([idx1, idx3, idx4])
-
-        sphere_mesh = bpy.data.meshes.new('Bounding Sphere')
-        sphere_mesh.from_pydata(sphere_verts, [], sphere_faces)
-        sphere_mesh.update()
-
-        sphere_obj = bpy.data.objects.new("Bounding Sphere", sphere_mesh)
-        bpy.context.scene.collection.objects.link(sphere_obj)
-
-        if 'point cloud' in bpy.data.objects:
-            obj = bpy.context.scene.objects['point cloud']
-            bpy.context.view_layer.objects.active = obj
-            bpy.ops.object.mode_set(mode='EDIT')
-
-        return {'FINISHED'}
-
-
-class HideShowBox(Operator):
-    bl_label = "Hide/Show Bounding Box"
-    bl_idname = "addon.hide_show_box"
-
-    def execute(self, context):
-        status = bpy.context.scene.objects['cropping plane'].hide_get()
-        bpy.context.scene.objects['cropping plane'].hide_set(not status)
-        return {'FINISHED'}
-
-
-class HideShowSphere(Operator):
-    bl_label = "Hide/Show Bounding Sphere"
-    bl_idname = "addon.hide_show_sphere"
-
-    def execute(self, context):
-        status = bpy.context.scene.objects['Bounding Sphere'].hide_get()
-        bpy.context.scene.objects['Bounding Sphere'].hide_set(not status)
-        return {'FINISHED'}
-
-
-class DisplayCloud(Operator):
-    bl_label = "Display\Hide Point Cloud"
-    bl_idname = "addon.review_cloud"
-
-    def execute(self, context):
-        bpy.ops.object.editmode_toggle()
-        return {'FINISHED'}
-
-
-class HideShowCameraPlane(Operator):
-    bl_label = "Hide/Show Camera Plane"
-    bl_idname = "addon.hide_show_cam_plane"
-
-    def execute(self, context):
-        status = bpy.context.scene.objects['camera plane'].hide_get()
-        bpy.context.scene.objects['camera plane'].hide_set(not status)
-        return {'FINISHED'}
-
-
-class ExportSceneParameters(Operator):
-    bl_label = "Export Scene Parameters"
-    bl_idname = "addon.export_scene_param"
-
-    def execute(self, context):
-        # TODO: write to json
-        return {'FINISHED'}
-
-
-# ------------------------------------------------------------------------
-#    Panel
-# ------------------------------------------------------------------------
-
-class NeuralangeloCustomPanel(bpy.types.Panel):
-    bl_category = "Neuralangelo"
-    bl_space_type = "VIEW_3D"
-    bl_region_type = "UI"
-
-
-class MainPanel(NeuralangeloCustomPanel, bpy.types.Panel):
-    bl_idname = "panel_main"
-    bl_label = "Neuralangelo Addon"
-
-    def draw(self, context):
-        scene = context.scene
-        layout = self.layout
-        mytool = scene.my_tool
-
-        row = layout.row(align=True)
-        row.prop(mytool, "transparency_toggle")
-        sub = row.row()
-        sub.prop(mytool, "transparency_slider", slider=True, text='Transparency of Objects')
-        sub.enabled = mytool.transparency_toggle
-
-        layout.row().operator('addon.export_scene_param')
-
-
-class LoadingPanel(NeuralangeloCustomPanel, bpy.types.Panel):
-    bl_parent_id = "panel_main"
-    bl_label = "Load Data"
-
-    def draw(self, context):
-        scene = context.scene
-        layout = self.layout
-        mytool = scene.my_tool
-
-        layout.prop(mytool, "colmap_path")
-        layout.operator("addon.load_colmap")
-        layout.separator()
-
-
-class BoundingPanel(NeuralangeloCustomPanel, bpy.types.Panel):
-    bl_parent_id = "panel_main"
-    bl_label = "Define Bounding Region"
-
-    def draw(self, context):
-        scene = context.scene
-        layout = self.layout
-        mytool = scene.my_tool
-
-        box = layout.box()
-        row = box.row()
-        row.alignment = 'CENTER'
-        row.label(text="Edit bounding box")
-
-        x_row = box.row()
-        x_row.prop(mytool, "box_slider", index=0, slider=True, text='X min')
-        x_row.prop(mytool, "box_slider", index=1, slider=True, text='X max')
-
-        y_row = box.row()
-        y_row.prop(mytool, "box_slider", index=2, slider=True, text='Y min')
-        y_row.prop(mytool, "box_slider", index=3, slider=True, text='Y max')
-
-        z_row = box.row()
-        z_row.prop(mytool, "box_slider", index=4, slider=True, text='Z min')
-        z_row.prop(mytool, "box_slider", index=5, slider=True, text='Z max')
-
-        box.separator()
-        row = box.row()
-        row.operator("addon.hide_show_box")
-        row.operator("addon.crop")
-
-        layout.separator()
-
-        box = layout.box()
-        row = box.row()
-        row.alignment = 'CENTER'
-        row.label(text="Create bounding sphere")
-        row = box.row()
-        row.operator("addon.add_bound_sphere")
-        row.operator("addon.hide_show_sphere")
-
-        # TODO: what are these?
-        layout.operator("addon.review_cloud")
-
-
-class CameraPanel(NeuralangeloCustomPanel, bpy.types.Panel):
-    bl_parent_id = "panel_main"
-    bl_label = "Inspect Camera Poses"
-
-    def draw(self, context):
-        scene = context.scene
-        layout = self.layout
-        mytool = scene.my_tool
-
-        layout.operator("addon.load_camera")
-        layout.operator("addon.hide_show_cam_plane")
-
-
-# ------------------------------------------------------------------------
-#    Registration
-# ------------------------------------------------------------------------
-
-classes = (
-    MyProperties,
-    LoadCOLMAP,
-    MainPanel,
-    LoadingPanel,
-    BoundingPanel,
-    CameraPanel,
-    Crop,
-    BoundSphere,
-    HideShowBox,
-    HideShowSphere,
-    DisplayCloud,
-    LoadCamera,
-    HideShowCameraPlane,
-    ExportSceneParameters
-)
-
-
-def register():
-    from bpy.utils import register_class
-    for cls in classes:
-        register_class(cls)
-
-    bpy.types.Scene.my_tool = PointerProperty(type=MyProperties)
-    bpy.app.handlers.depsgraph_update_post.append(update_cropping_plane)
-
-
-def unregister():
-    from bpy.utils import unregister_class
-    for cls in reversed(classes):
-        unregister_class(cls)
-    del bpy.types.Scene.my_tool
-    bpy.app.handlers.depsgraph_update_post.remove(update_cropping_plane)
-
-
-if __name__ == "__main__":
-    register()
-=======
 import collections
 import os
 import struct
@@ -2581,5 +1315,4 @@
 
 
 if __name__ == "__main__":
-    register()
->>>>>>> 4502950d
+    register()